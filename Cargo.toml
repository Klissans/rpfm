--- conflicted
+++ resolved
@@ -1,10 +1,6 @@
 [package]
 name = "rpfm-code"
-<<<<<<< HEAD
-version = "0.8.1"
-=======
 version = "0.8.2"
->>>>>>> ab22bd4f
 authors = ["Frodo45127 <frodo_gv@hotmail.com>"]
 build = "build.rs"
 description = "A modding tool for Total War games."
