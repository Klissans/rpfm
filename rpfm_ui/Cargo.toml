--- conflicted
+++ resolved
@@ -1,9 +1,5 @@
 [package]
 name = "rpfm_ui"
-<<<<<<< HEAD
-version = "3.0.16"
-=======
->>>>>>> a0d81e2a
 build = "build.rs"
 description = "A modding tool for Total War games."
 
