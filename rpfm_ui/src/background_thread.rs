--- conflicted
+++ resolved
@@ -75,13 +75,8 @@
     //---------------------------------------------------------------------------------------//
     // Looping forever and ever...
     //---------------------------------------------------------------------------------------//
-<<<<<<< HEAD
     info!("Background Thread looping around…");
-    loop {
-=======
-    info!("Background Thread looping around...");
     'background_loop: loop {
->>>>>>> e5f77681
 
         // Wait until you get something through the channel. This hangs the thread until we got something,
         // so it doesn't use processing power until we send it a message.
