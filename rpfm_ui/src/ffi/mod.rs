//---------------------------------------------------------------------------//
// Copyright (c) 2017-2022 Ismael Gutiérrez González. All rights reserved.
//
// This file is part of the Rusted PackFile Manager (RPFM) project,
// which can be found here: https://github.com/Frodo45127/rpfm.
//
// This file is licensed under the MIT license, which can be found here:
// https://github.com/Frodo45127/rpfm/blob/master/LICENSE.
//---------------------------------------------------------------------------//

/*!
Module containing the ffi functions used for custom widgets.
!*/

use qt_widgets::QAction;
use qt_widgets::QLabel;
use qt_widgets::QLayout;
use qt_widgets::QLineEdit;
use qt_widgets::QMainWindow;
use qt_widgets::{QMessageBox, q_message_box};
use qt_widgets::QTableView;
use qt_widgets::QWidget;

use qt_gui::QColor;

#[cfg(feature = "support_modern_dds")]
use qt_gui::QImage;
use qt_gui::QPixmap;
use qt_gui::QStandardItemModel;

#[cfg(any(feature = "support_rigidmodel", feature = "support_modern_dds"))]
use qt_core::QByteArray;

use qt_core::QAbstractItemModel;
use qt_core::QBox;
use qt_core::QListOfQObject;
use qt_core::QObject;
use qt_core::QRegExp;
use qt_core::QSortFilterProxyModel;
use qt_core::QString;
use qt_core::QStringList;
use qt_core::QPtr;
use qt_core::QTimer;
use qt_core::QListOfInt;
use qt_core::CaseSensitivity;

use cpp_core::CppBox;
use cpp_core::Ptr;
use cpp_core::Ref;

#[cfg(feature = "support_rigidmodel")]
use rpfm_error::{Result, ErrorKind};

use crate::locale::qtr;
use crate::settings_ui::backend::*;
use crate::UI_STATE;

//---------------------------------------------------------------------------//
// Custom delegates stuff.
//---------------------------------------------------------------------------//

// This function replaces the default editor widget for reference columns with a combobox, so you can select the reference data.
extern "C" { fn new_combobox_item_delegate(table_view: *mut QObject, column: i32, list: *const QStringList, is_editable: bool, timer: *mut QTimer, is_dark_theme_enabled: bool, has_filter: bool, is_right_side_mark_enabled: bool); }
pub fn new_combobox_item_delegate_safe(table_view: &Ptr<QObject>, column: i32, list: Ptr<QStringList>, is_editable: bool, timer: &Ptr<QTimer>, has_filter: bool) {
    let is_dark_theme_enabled = setting_bool("use_dark_theme");
    let is_right_side_mark_enabled = setting_bool("use_right_size_markers");
    unsafe { new_combobox_item_delegate(table_view.as_mut_raw_ptr(), column, list.as_raw_ptr(), is_editable, timer.as_mut_raw_ptr(), is_dark_theme_enabled, has_filter, is_right_side_mark_enabled) }
}

// This function changes the default editor widget for I32/64 cells on tables with a numeric one.
extern "C" { fn new_spinbox_item_delegate(table_view: *mut QObject, column: i32, integer_type: i32, timer: *mut QTimer, is_dark_theme_enabled: bool, has_filter: bool, is_right_side_mark_enabled: bool); }
pub fn new_spinbox_item_delegate_safe(table_view: &Ptr<QObject>, column: i32, integer_type: i32, timer: &Ptr<QTimer>, has_filter: bool) {
    let is_dark_theme_enabled = setting_bool("use_dark_theme");
    let is_right_side_mark_enabled = setting_bool("use_right_size_markers");
    unsafe { new_spinbox_item_delegate(table_view.as_mut_raw_ptr(), column, integer_type, timer.as_mut_raw_ptr(), is_dark_theme_enabled, has_filter, is_right_side_mark_enabled) }
}

// This function changes the default editor widget for F32 cells on tables with a numeric one.
extern "C" { fn new_doublespinbox_item_delegate(table_view: *mut QObject, column: i32, timer: *mut QTimer, is_dark_theme_enabled: bool, has_filter: bool, is_right_side_mark_enabled: bool); }
pub fn new_doublespinbox_item_delegate_safe(table_view: &Ptr<QObject>, column: i32, timer: &Ptr<QTimer>, has_filter: bool) {
    let is_dark_theme_enabled = setting_bool("use_dark_theme");
    let is_right_side_mark_enabled = setting_bool("use_right_size_markers");
    unsafe { new_doublespinbox_item_delegate(table_view.as_mut_raw_ptr(), column, timer.as_mut_raw_ptr(), is_dark_theme_enabled, has_filter, is_right_side_mark_enabled) }
}

// This function changes the default editor widget for ColourRGB cells, to ensure the provided data is valid for the schema.
extern "C" { fn new_colour_item_delegate(table_view: *mut QObject, column: i32, timer: *mut QTimer, is_dark_theme_enabled: bool, has_filter: bool, is_right_side_mark_enabled: bool); }
pub fn new_colour_item_delegate_safe(table_view: &Ptr<QObject>, column: i32, timer: &Ptr<QTimer>, has_filter: bool) {
    let is_dark_theme_enabled = setting_bool("use_dark_theme");
    let is_right_side_mark_enabled = setting_bool("use_right_size_markers");
    unsafe { new_colour_item_delegate(table_view.as_mut_raw_ptr(), column, timer.as_mut_raw_ptr(), is_dark_theme_enabled, has_filter, is_right_side_mark_enabled) }
}

// This function changes the default editor widget for String cells, to ensure the provided data is valid for the schema.
extern "C" { fn new_qstring_item_delegate(table_view: *mut QObject, column: i32, timer: *mut QTimer, is_dark_theme_enabled: bool, has_filter: bool, is_right_side_mark_enabled: bool); }
pub fn new_qstring_item_delegate_safe(table_view: &Ptr<QObject>, column: i32, timer: &Ptr<QTimer>, has_filter: bool) {
    let is_dark_theme_enabled = setting_bool("use_dark_theme");
    let is_right_side_mark_enabled = setting_bool("use_right_size_markers");
    unsafe { new_qstring_item_delegate(table_view.as_mut_raw_ptr(), column, timer.as_mut_raw_ptr(), is_dark_theme_enabled, has_filter, is_right_side_mark_enabled) }
}

// This function changes the default delegate for all cell types that doesn't have a specific delegate already.
extern "C" { fn new_generic_item_delegate(table_view: *mut QObject, column: i32, timer: *mut QTimer, is_dark_theme_enabled: bool, has_filter: bool, is_right_side_mark_enabled: bool); }
pub fn new_generic_item_delegate_safe(table_view: &Ptr<QObject>, column: i32, timer: &Ptr<QTimer>, has_filter: bool) {
    let is_dark_theme_enabled = setting_bool("use_dark_theme");
    let is_right_side_mark_enabled = setting_bool("use_right_size_markers");
    unsafe { new_generic_item_delegate(table_view.as_mut_raw_ptr(), column, timer.as_mut_raw_ptr(), is_dark_theme_enabled, has_filter, is_right_side_mark_enabled) }
}

// This function changes the default delegate for all items in a Tips ListView.
extern "C" { fn new_tips_item_delegate(tree_view: *mut QObject, is_dark_theme_enabled: bool, has_filter: bool); }
pub fn new_tips_item_delegate_safe(tree_view: &Ptr<QObject>, has_filter: bool) {
    let is_dark_theme_enabled = setting_bool("use_dark_theme");
    unsafe { new_tips_item_delegate(tree_view.as_mut_raw_ptr(), is_dark_theme_enabled, has_filter) }
}

// This function changes the default delegate for all items in a TreeView.
extern "C" { fn new_tree_item_delegate(tree_view: *mut QObject, is_dark_theme_enabled: bool, has_filter: bool); }
pub fn new_tree_item_delegate_safe(tree_view: &Ptr<QObject>, has_filter: bool) {
    let is_dark_theme_enabled = setting_bool("use_dark_theme");
    unsafe { new_tree_item_delegate(tree_view.as_mut_raw_ptr(), is_dark_theme_enabled, has_filter) }
}

// This function setup the special filter used for the PackFile Contents `TreeView`.
extern "C" { fn new_treeview_filter(parent: *mut QObject) -> *mut QSortFilterProxyModel; }
pub fn new_treeview_filter_safe(parent: QPtr<QObject>) ->  QBox<QSortFilterProxyModel> {
    unsafe { QBox::from_raw(new_treeview_filter(parent.as_mut_raw_ptr())) }
}

// This function triggers the special filter used for the PackFile Contents `TreeView`. It has to be triggered here to work properly.
extern "C" { fn trigger_treeview_filter(filter: *const QSortFilterProxyModel, pattern: *mut QRegExp); }
pub fn trigger_treeview_filter_safe(filter: &QSortFilterProxyModel, pattern: &Ptr<QRegExp>) {
    unsafe { trigger_treeview_filter(filter, pattern.as_mut_raw_ptr()); }
}

// This function setup the special filter used for the TableViews.
extern "C" { fn new_tableview_filter(parent: *mut QObject) -> *mut QSortFilterProxyModel; }
pub fn new_tableview_filter_safe(parent: QPtr<QObject>) ->  QBox<QSortFilterProxyModel> {
    unsafe { QBox::from_raw(new_tableview_filter(parent.as_mut_raw_ptr())) }
}

// This function triggers the special filter used for the TableViews It has to be triggered here to work properly.
extern "C" { fn trigger_tableview_filter(filter: *const QSortFilterProxyModel, columns: *const QListOfInt, patterns: *const QStringList, case_sensitive: *const QListOfInt, show_blank_cells: *const QListOfInt, match_groups: *const QListOfInt); }
pub unsafe fn trigger_tableview_filter_safe(filter: &QSortFilterProxyModel, columns: &[i32], patterns: Vec<Ptr<QString>>, case_sensitive: &[CaseSensitivity], show_blank_cells: &[bool], match_groups: &[i32]) {
    let columns_qlist = QListOfInt::new();
    columns.iter().for_each(|x| columns_qlist.append_int(x));

    let patterns_qlist = QStringList::new();
    patterns.iter().for_each(|x| patterns_qlist.append_q_string(x.as_ref().unwrap()));

    let case_sensitive_qlist = QListOfInt::new();
    case_sensitive.iter().for_each(|x| case_sensitive_qlist.append_int(&x.to_int()));

    let show_blank_cells_qlist = QListOfInt::new();
    show_blank_cells.iter().for_each(|x| show_blank_cells_qlist.append_int(if *x { &1i32 } else { &0i32 }));

    let match_groups_qlist = QListOfInt::new();
    match_groups.iter().for_each(|x| match_groups_qlist.append_int(x));

    trigger_tableview_filter(filter, columns_qlist.into_ptr().as_raw_ptr(), patterns_qlist.into_ptr().as_raw_ptr(), case_sensitive_qlist.into_ptr().as_raw_ptr(), show_blank_cells_qlist.into_ptr().as_raw_ptr(), match_groups_qlist.into_ptr().as_raw_ptr());
}


// This function allow us to create a model compatible with draggable items
extern "C" { fn new_packed_file_model() -> *mut QStandardItemModel; }
pub fn new_packed_file_model_safe() -> QBox<QStandardItemModel> {
    unsafe { QBox::from_raw(new_packed_file_model()) }
}

// This function allow us to create a custom window.
<<<<<<< HEAD
extern "C" { fn new_q_main_window_custom(are_you_sure: extern fn(*mut QMainWindow, bool) -> bool) -> *mut QMainWindow; }
=======
extern "C" { fn new_q_main_window_custom(are_you_sure: extern fn(*mut QMainWindow, bool) -> bool, is_dark_theme_enabled: bool) -> *mut QMainWindow; }
>>>>>>> a0d81e2a
pub fn new_q_main_window_custom_safe(are_you_sure: extern fn(*mut QMainWindow, bool) -> bool) -> QBox<QMainWindow> {
    let is_dark_theme_enabled = setting_bool("use_dark_theme");
    unsafe { QBox::from_raw(new_q_main_window_custom(are_you_sure, is_dark_theme_enabled)) }
}

//---------------------------------------------------------------------------//
// Spoiler stuff.
//---------------------------------------------------------------------------//

extern "C" { fn new_spoiler(title: *const QString, animation_duration: i32, parent: *mut QWidget) -> *mut QWidget; }
pub fn new_spoiler_safe(title: &Ptr<QString>, animation_duration: i32, parent: &Ptr<QWidget>) -> QBox<QWidget> {
    unsafe { QBox::from_raw(new_spoiler(title.as_raw_ptr(), animation_duration, parent.as_mut_raw_ptr())) }
}

extern "C" { fn set_spoiler_layout(spoiler: *mut QWidget, layout: *const QLayout); }
pub fn set_spoiler_layout_safe(spoiler: &Ptr<QWidget>, layout: &Ptr<QLayout>) {
    unsafe { set_spoiler_layout(spoiler.as_mut_raw_ptr(), layout.as_mut_raw_ptr()) }
}

extern "C" { fn toggle_animated(spoiler: *mut QWidget); }
pub fn toggle_animated_safe(spoiler: &Ptr<QWidget>) {
    unsafe { toggle_animated(spoiler.as_mut_raw_ptr()) }
}

//---------------------------------------------------------------------------//
// Freezing Columns stuff.
//---------------------------------------------------------------------------//

// This function allows you to create a table capable of freezing columns.
extern "C" { fn new_tableview_frozen(parent: *mut QWidget) -> *mut QTableView; }
extern "C" { fn get_frozen_view(table_view: *mut QTableView) -> *mut QTableView; }
pub fn new_tableview_frozen_safe(parent: &Ptr<QWidget>) -> (QBox<QTableView>, QBox<QTableView>) {
    let table_view_normal = unsafe { new_tableview_frozen(parent.as_mut_raw_ptr()) };
    let table_view_frozen = unsafe { get_frozen_view(table_view_normal) };
    unsafe { (QBox::from_raw(table_view_normal), QBox::from_raw(table_view_frozen)) }
}

// This function allows you to load data to a table capable of freezing columns.
extern "C" { fn set_data_model(table: *mut QTableView, model: *mut QAbstractItemModel); }
pub fn set_frozen_data_model_safe(table: &Ptr<QTableView>, model: &Ptr<QAbstractItemModel>) {
    unsafe { set_data_model(table.as_mut_raw_ptr(), model.as_mut_raw_ptr()) };
}

// This function allows you to freeze/unfreeze a column.
extern "C" { fn toggle_freezer(table: *mut QTableView, column: i32); }
pub fn toggle_freezer_safe(table: &QBox<QTableView>, column: i32) {
    unsafe { toggle_freezer(table.as_mut_raw_ptr(), column) };
}

//---------------------------------------------------------------------------//
// KTextEditor stuff.
//---------------------------------------------------------------------------//

// This function allow us to create a complete KTextEditor.
extern "C" { fn new_text_editor(parent: *mut QWidget) -> *mut QWidget; }
pub fn new_text_editor_safe(parent: &QPtr<QWidget>) -> QBox<QWidget> {
    unsafe { QBox::from_raw(new_text_editor(parent.as_mut_raw_ptr())) }
}

// This function allow us to get the text from the provided KTextEditor.
extern "C" { fn get_text(document: *mut QWidget) -> *mut QString; }
pub fn get_text_safe(document: &QBox<QWidget>) -> Ptr<QString> {
    unsafe { Ptr::from_raw(get_text(document.as_mut_raw_ptr())) }
}

// This function allow us to set the text of the provided KTextEditor.
extern "C" { fn set_text(document: *mut QWidget, string: *mut QString, highlighting_mode: *mut QString); }
pub fn set_text_safe(document: &QPtr<QWidget>, string: &Ptr<QString>, highlighting_mode: &Ptr<QString>) {
    unsafe { set_text(document.as_mut_raw_ptr(), string.as_mut_raw_ptr(), highlighting_mode.as_mut_raw_ptr()) }
}

// This function triggers the config dialog for the KTextEditor.
extern "C" { fn open_text_editor_config(parent: *mut QWidget); }
pub fn open_text_editor_config_safe(parent: &Ptr<QWidget>) {
    unsafe { open_text_editor_config(parent.as_mut_raw_ptr()) }
}

// This function triggers the config dialog for the KTextEditor.
extern "C" { fn get_text_changed_dummy_widget(parent: *mut QWidget) -> *mut QLineEdit; }
pub fn get_text_changed_dummy_widget_safe<'a>(parent: &Ptr<QWidget>) -> Ptr<QLineEdit> {
    unsafe { Ptr::from_raw(get_text_changed_dummy_widget(parent.as_mut_raw_ptr())) }
}

<<<<<<< HEAD
=======
// This function allows to scroll to an specific row in a KTextEditor.
>>>>>>> a0d81e2a
extern "C" { fn scroll_to_row(parent: *mut QWidget, row_number: u64); }
pub fn scroll_to_row_safe<'a>(parent: &Ptr<QWidget>, row_number: u64) {
    unsafe { scroll_to_row(parent.as_mut_raw_ptr(), row_number) }
}

//---------------------------------------------------------------------------//
// KColorCombo stuff.
//---------------------------------------------------------------------------//

// This function allow us to get the QColor from the provided KColorCombo.
extern "C" { fn get_color(view: *mut QWidget) -> u32; }
pub fn get_color_safe(view: &Ptr<QWidget>) -> CppBox<QColor> {
    unsafe { QColor::from_rgba(get_color(view.as_mut_raw_ptr())) }
}

// This function allow us to set the QColor of the provided KColorCombo.
extern "C" { fn set_color(view: *mut QWidget, color: *mut QColor); }
pub fn set_color_safe(view: &Ptr<QWidget>, color: &Ptr<QColor>) {
    unsafe { set_color(view.as_mut_raw_ptr(), color.as_mut_raw_ptr()) }
}

//---------------------------------------------------------------------------//
// KMessageWidget stuff.
//---------------------------------------------------------------------------//

// This function allow us to close a KMessageWidget.
extern "C" { fn kmessage_widget_close(widget: *mut QWidget); }
pub fn kmessage_widget_close_safe(widget: &Ptr<QWidget>) {
    unsafe { kmessage_widget_close(widget.as_mut_raw_ptr()) }
}

// This function allow us to set the text of the provided KMessageWidget, and se its type to Error.
#[allow(dead_code)]
extern "C" { fn kmessage_widget_set_error(widget: *mut QWidget, text: *const QString); }
#[allow(dead_code)]
pub fn kmessage_widget_set_error_safe(widget: &Ptr<QWidget>, text: Ptr<QString>) {
    unsafe { kmessage_widget_set_error(widget.as_mut_raw_ptr(), text.as_raw_ptr()) }
}

// This function allow us to set the text of the provided KMessageWidget, and se its type to Warning.
#[allow(dead_code)]
extern "C" { fn kmessage_widget_set_warning(widget: *mut QWidget, text: *const QString); }
#[allow(dead_code)]
pub fn kmessage_widget_set_warning_safe(widget: &Ptr<QWidget>, text: Ptr<QString>) {
    unsafe { kmessage_widget_set_warning(widget.as_mut_raw_ptr(), text.as_raw_ptr()) }
}

// This function allow us to set the text of the provided KMessageWidget, and se its type to Info.
#[allow(dead_code)]
extern "C" { fn kmessage_widget_set_info(widget: *mut QWidget, text: *const QString); }
#[allow(dead_code)]
pub fn kmessage_widget_set_info_safe(widget: &Ptr<QWidget>, text: Ptr<QString>) {
    unsafe { kmessage_widget_set_info(widget.as_mut_raw_ptr(), text.as_raw_ptr()) }
}

//---------------------------------------------------------------------------//
// KShortcutsDialog stuff.
//---------------------------------------------------------------------------//

extern "C" { fn shortcut_collection_init(widget: *mut QWidget, shortcuts: *mut QListOfQObject); }
pub fn shortcut_collection_init_safe(widget: &Ptr<QWidget>, shortcuts: Ptr<QListOfQObject>) {
    unsafe { shortcut_collection_init(widget.as_mut_raw_ptr(), shortcuts.as_mut_raw_ptr()) }
}

extern "C" { fn shortcut_action(shortcuts: *const QListOfQObject, action_group: *const QString, action_name: *const QString) -> *const QAction; }
pub fn shortcut_action_safe(shortcuts: Ptr<QListOfQObject>, action_group: Ptr<QString>, action_name: Ptr<QString>) -> QPtr<QAction> {
    unsafe { QPtr::from_raw(shortcut_action(shortcuts.as_raw_ptr(), action_group.as_raw_ptr(), action_name.as_raw_ptr())) }
}

extern "C" { fn shortcut_associate_action_group_to_widget(shortcuts: *mut QListOfQObject, action_group: *const QString, widget: *mut QWidget); }
pub fn shortcut_associate_action_group_to_widget_safe(shortcuts: Ptr<QListOfQObject>, action_group: Ptr<QString>, widget: Ptr<QWidget>) {
    unsafe { shortcut_associate_action_group_to_widget(shortcuts.as_mut_raw_ptr(), action_group.as_raw_ptr(), widget.as_mut_raw_ptr()) }
}

extern "C" { fn kshortcut_dialog_init(widget: *mut QWidget, shortcuts: *mut QListOfQObject); }
pub fn kshortcut_dialog_init_safe(widget: &Ptr<QWidget>, shortcuts: Ptr<QListOfQObject>) {
    unsafe { kshortcut_dialog_init(widget.as_mut_raw_ptr(), shortcuts.as_mut_raw_ptr()) }
}

//---------------------------------------------------------------------------//
// Image stuff.
//---------------------------------------------------------------------------//

// This function allow us to create a QLabel whose QPixmap gets resized with the resize events of the label.
extern "C" { fn new_resizable_label(parent: *mut QWidget, pixmap: *mut QPixmap) -> *mut QLabel; }
pub fn new_resizable_label_safe(parent: &Ptr<QWidget>, pixmap: &Ptr<QPixmap>) -> QPtr<QLabel> {
    unsafe { QPtr::from_raw(new_resizable_label(parent.as_mut_raw_ptr(), pixmap.as_mut_raw_ptr())) }
}

extern "C" { fn set_pixmap_on_resizable_label(label: *mut QLabel, pixmap: *mut QPixmap); }
pub fn set_pixmap_on_resizable_label_safe(label: &Ptr<QLabel>, pixmap: &Ptr<QPixmap>) {
    unsafe { set_pixmap_on_resizable_label(label.as_mut_raw_ptr(), pixmap.as_mut_raw_ptr()); }
}

// This function allow us to create a QImage with the contents of a DDS Texture.
#[cfg(feature = "support_modern_dds")]
extern "C" { fn getDDS_QImage(data: *const QByteArray) -> *mut QImage; }
#[cfg(feature = "support_modern_dds")]
pub fn get_dds_qimage(data: &Ptr<QByteArray>) -> Ptr<QImage> {
    unsafe { Ptr::from_raw(getDDS_QImage(data.as_mut_raw_ptr())) }
}

//---------------------------------------------------------------------------//
// Rigidmodel stuff.
//---------------------------------------------------------------------------//

// This function allow us to create a complete RigidModel view.
#[cfg(feature = "support_rigidmodel")]
extern "C" { fn createRMV2Widget(parent: *mut QWidget) -> *mut QWidget; }
#[cfg(feature = "support_rigidmodel")]
pub fn new_rigid_model_view_safe(parent: &Ptr<QWidget>) -> QBox<QWidget> {
    unsafe { QBox::from_raw(createRMV2Widget(parent.as_mut_raw_ptr())) }
}

// This function allow us to get the data from a Rigidmodel view.
#[cfg(feature = "support_rigidmodel")]
extern "C" { fn getRMV2Data(parent: *mut QWidget, data: *mut QByteArray) -> bool; }
#[cfg(feature = "support_rigidmodel")]
pub fn get_rigid_model_from_view_safe(parent: &QBox<QWidget>) -> Result<CppBox<QByteArray>> {
    unsafe {
        let data = QByteArray::new();
        if getRMV2Data(parent.as_mut_raw_ptr(), data.as_mut_raw_ptr()) {
            Ok(data)
        } else {
            let error = get_last_rigid_model_error(&parent.as_ptr())?;
            log::warn!("Error setting rigid data: {:?}:", error);
            Err(ErrorKind::GenericHTMLError(error).into())
        }
    }
}

// This function allow us to manually load data into a RigidModel View.
#[cfg(feature = "support_rigidmodel")]
extern "C" { fn setRMV2Data(parent: *mut QWidget, data: *const QByteArray) -> bool; }
#[cfg(feature = "support_rigidmodel")]
pub fn set_rigid_model_view_safe(parent: &Ptr<QWidget>, data: &Ptr<QByteArray>) -> Result<()> {
    unsafe {
        if setRMV2Data(parent.as_mut_raw_ptr(), data.as_raw_ptr()) {
            Ok(())
        } else {
            let error = get_last_rigid_model_error(parent)?;
            log::warn!("Error setting rigid data: {:?}:", error);
            Err(ErrorKind::GenericHTMLError(error).into())
        }
    }
}

// This function allow us to get the last error reported by the lib.
#[cfg(feature = "support_rigidmodel")]
extern "C" { fn getLastErrorString(parent: *mut QWidget, string: *mut QString) -> bool; }
#[cfg(feature = "support_rigidmodel")]
pub fn get_last_rigid_model_error(parent: &Ptr<QWidget>) -> Result<String> {
    unsafe {
        let string = QString::new();
        if getLastErrorString(parent.as_mut_raw_ptr(), string.as_mut_raw_ptr()) {
            Ok(string.to_std_string())
        } else {
            Err(ErrorKind::RigidModelParseError.into())
        }
    }
}

//---------------------------------------------------------------------------//
// Special functions.
//---------------------------------------------------------------------------//

/// This function allow us to create a dialog when trying to close the main window.
pub extern fn are_you_sure(main_window: *mut QMainWindow, is_delete_my_mod: bool) -> bool {
    let title = qtr("rpfm_title");
    let message = if is_delete_my_mod { qtr("delete_mymod_0") }
    else if UI_STATE.get_is_modified() { qtr("delete_mymod_1") }

    // In any other situation... just return true and forget about the dialog.
    else { return true };

    // Create the dialog and run it (Yes => 3, No => 4).
    unsafe { QMessageBox::from_2_q_string_icon3_int_q_widget(
        &title,
        &message,
        q_message_box::Icon::Warning,
        65536, // No
        16384, // Yes
        1, // By default, select yes.
        main_window,
    ).exec() == 3 }
}<|MERGE_RESOLUTION|>--- conflicted
+++ resolved
@@ -168,11 +168,7 @@
 }
 
 // This function allow us to create a custom window.
-<<<<<<< HEAD
-extern "C" { fn new_q_main_window_custom(are_you_sure: extern fn(*mut QMainWindow, bool) -> bool) -> *mut QMainWindow; }
-=======
 extern "C" { fn new_q_main_window_custom(are_you_sure: extern fn(*mut QMainWindow, bool) -> bool, is_dark_theme_enabled: bool) -> *mut QMainWindow; }
->>>>>>> a0d81e2a
 pub fn new_q_main_window_custom_safe(are_you_sure: extern fn(*mut QMainWindow, bool) -> bool) -> QBox<QMainWindow> {
     let is_dark_theme_enabled = setting_bool("use_dark_theme");
     unsafe { QBox::from_raw(new_q_main_window_custom(are_you_sure, is_dark_theme_enabled)) }
@@ -256,10 +252,7 @@
     unsafe { Ptr::from_raw(get_text_changed_dummy_widget(parent.as_mut_raw_ptr())) }
 }
 
-<<<<<<< HEAD
-=======
 // This function allows to scroll to an specific row in a KTextEditor.
->>>>>>> a0d81e2a
 extern "C" { fn scroll_to_row(parent: *mut QWidget, row_number: u64); }
 pub fn scroll_to_row_safe<'a>(parent: &Ptr<QWidget>, row_number: u64) {
     unsafe { scroll_to_row(parent.as_mut_raw_ptr(), row_number) }
