//---------------------------------------------------------------------------//
// Copyright (c) 2017-2022 Ismael Gutiérrez González. All rights reserved.
//
// This file is part of the Rusted PackFile Manager (RPFM) project,
// which can be found here: https://github.com/Frodo45127/rpfm.
//
// This file is licensed under the MIT license, which can be found here:
// https://github.com/Frodo45127/rpfm/blob/master/LICENSE.
//---------------------------------------------------------------------------//

/*!
This module contains code to make our live easier when dealing with `TreeViews`.
!*/

use qt_widgets::QTreeView;

use qt_gui::QStandardItem;
use qt_gui::QStandardItemModel;
use qt_gui::QListOfQStandardItem;

use qt_core::QBox;
use qt_core::QModelIndex;
use qt_core::QSortFilterProxyModel;
use qt_core::QString;
use qt_core::QVariant;
use qt_core::QPtr;

use cpp_core::CppBox;
use cpp_core::Ptr;
use cpp_core::Ref;
use cpp_core::CastFrom;

use chrono::naive::NaiveDateTime;
use rayon::prelude::*;

use std::cmp::Ordering;
use std::path::{Path, PathBuf};
use std::rc::Rc;

use rpfm_lib::files::{ContainerPath, FileType, pack::PFHFlags};
use rpfm_lib::utils::*;

use crate::backend::*;
use crate::CENTRAL_COMMAND;
use crate::communications::{CentralCommand, Command, Response, THREADS_COMMUNICATION_ERROR};
use crate::locale::qtr;
use crate::packedfile_views::DataSource;
use crate::packfile_contents_ui::PackFileContentsUI;
use crate::settings_ui::backend::*;
use crate::TREEVIEW_ICONS;
use crate::utils::*;

// This one is needed for initialization on boot, so it has to be public.
pub mod icons;

/// This const is the key of the QVariant that holds the type of each StandardItem in a `TreeView`.
const ITEM_TYPE: i32 = 20;

/// This const is the key of the QVariant that holds the status of each StandardItem in a `TreeView`.
const ITEM_STATUS: i32 = 21;

/// This const is the key of the QVariant that holds if the item changed state should be *undoable* or not.
const ITEM_IS_FOREVER_MODIFIED: i32 = 22;

/// This const is the key of the QVariant that holds what kind of Root Node we have. Only in root nodes.
const ROOT_NODE_TYPE: i32 = 23;

/// This const is used to identify an editable PackFile.
const ROOT_NODE_TYPE_EDITABLE_PACKFILE: i32 = 0;

/// This const is used to identify a non-editable PackFile.
const ROOT_NODE_TYPE_NON_EDITABLE_PACKFILE: i32 = 1;

/// This const is used to identify an Asskit node.
const ROOT_NODE_TYPE_ASSKIT: i32 = 2;

/// This const is used to identify a Game data node.
const ROOT_NODE_TYPE_GAME_DATA: i32 = 3;

/// This const is used to identify a Parent data node.
const ROOT_NODE_TYPE_PARENT_DATA: i32 = 4;

/// This const is used to identify an item as a PackedFile.
const ITEM_TYPE_FILE: i32 = 1;

/// This const is used to identify an item as a folder.
const ITEM_TYPE_FOLDER: i32 = 2;

/// This const is used to identify an item as a PackFile.
const ITEM_TYPE_PACKFILE: i32 = 3;

/// Used to specify that neither it or any of its contents has been changed in any way.
const ITEM_STATUS_PRISTINE: i32 = 0;

/// Used to specify that it or any of its contents has been added from outside the PackFile.
const ITEM_STATUS_ADDED: i32 = 1;

/// Used to specify that it or any of its contents has been modified.
const ITEM_STATUS_MODIFIED: i32 = 2;

//-------------------------------------------------------------------------------//
//                          Enums & Structs (and trait)
//-------------------------------------------------------------------------------//

/// This trait adds multiple util functions to the `TreeView` you implement it for.
///
/// Keep in mind that this trait has been created with `PackFile TreeView's` in mind, so his methods
/// may not be suitable for all purposes.
pub trait PackTree {

    /// This function allows us to add the provided item into the path we want on the `TreeView`, taking care of adding missing parents.
    ///
    /// The way this function works is by replacing the destination path of the UI, if exists, so be careful with that..
    unsafe fn add_row_to_path(item: Ptr<QListOfQStandardItem>, model: &QPtr<QStandardItemModel>, path: &str, packed_file_info: &RFileInfo);

    /// This function is used to expand the entire path from the PackFile to an specific item in the `TreeView`.
    ///
    /// It returns the `ModelIndex` of the final item of the path, or None if it wasn't found or it's hidden by the filter.
    unsafe fn expand_treeview_to_item(&self, path: &str, source: DataSource) -> Option<Ptr<QModelIndex>>;

    /// This function is used to expand an item and all it's children recursively.
    unsafe fn expand_all_from_item(tree_view: &QTreeView, item: Ptr<QStandardItem>, first_item: bool);

    /// This function is used to expand an item and all it's children recursively.
    unsafe fn expand_all_from_type(tree_view: &QTreeView, item: &ContainerPath);

    /// This function gives you the items selected in the PackFile Content's TreeView.
    unsafe fn get_items_from_main_treeview_selection(pack_file_contents_ui: &Rc<PackFileContentsUI>) -> Vec<Ptr<QStandardItem>>;

    /// This function gives you the items selected in the provided `TreeView`.
    unsafe fn get_items_from_selection(&self, has_filter: bool) -> Vec<Ptr<QStandardItem>>;

    /// This function gives you the `TreeViewTypes` of the items selected in the PackFile Content's TreeView.
    unsafe fn get_item_types_from_main_treeview_selection(pack_file_contents_ui: &Rc<PackFileContentsUI>) -> Vec<ContainerPath>;

    /// This function gives you the `TreeViewTypes` of the items selected in the provided TreeView.
    unsafe fn get_item_types_from_selection(&self, has_filter: bool) -> Vec<ContainerPath>;

    /// This function returns the `ContainerPath`s not hidden by the applied filter corresponding to the current selection.
    ///
    /// This always assumes the `TreeView` has a filter. It'll die horrendously otherwise.
    unsafe fn get_item_types_from_selection_filtered(&self) -> Vec<ContainerPath>;

    /// This function gives you the `ContainerPaths` and source of all items in a TreeView.
    unsafe fn get_item_types_and_data_source_from_selection(&self, has_filter: bool) -> Vec<(ContainerPath, DataSource)>;

    /// This function gives you the item corresponding to an specific `ContainerPath`.
    unsafe fn get_item_from_type(item_type: &ContainerPath, model: &QPtr<QStandardItemModel>) -> Ptr<QStandardItem>;

    /// This function gives you the DataSource of the selection of the provided TreeView.
    unsafe fn get_root_source_type_from_selection(&self, has_filter: bool) -> Option<DataSource>;

    /// This function gives you the DataSource of the index of the provided TreeView.
    unsafe fn get_root_source_type_from_index(&self, index: CppBox<QModelIndex>) -> DataSource;

    /// This function gives you a bitmask with what's selected in the PackFile Content's TreeView,
    /// the number of selected files, and the number of selected folders.
    unsafe fn get_combination_from_main_treeview_selection(pack_file_contents_ui: &Rc<PackFileContentsUI>) -> (u8, u32, u32, u32);

    /// This function returns the `ContainerPath` of the provided item. Unsafe version.
    unsafe fn get_type_from_item(item: Ptr<QStandardItem>, model: &QPtr<QStandardItemModel>) -> ContainerPath;

    /// This function is used to get the path of a specific Item in a StandardItemModel. Unsafe version.
    unsafe fn get_path_from_item(item: Ptr<QStandardItem>, model: &QPtr<QStandardItemModel>) -> String;

    /// This function is used to get the path of a specific ModelIndex in a StandardItemModel. Unsafe version.
    unsafe fn get_path_from_index(index: Ref<QModelIndex>, model: &QPtr<QStandardItemModel>) -> String;

    /// This function gives you the path of the items selected in the provided TreeView.
    unsafe fn get_path_from_selection(&self) -> Vec<String>;

    /// This function gives you the path it'll have in the PackFile Content's TreeView a file from disk.
    unsafe fn get_path_from_pathbuf(pack_file_contents_ui: &Rc<PackFileContentsUI>, file_path: &Path, is_file: bool) -> Vec<String>;

    /// This function removes the item under the provided path and returns it.
    unsafe fn take_row_from_type(item_type: &ContainerPath, model: &QPtr<QStandardItemModel>) -> Ptr<QListOfQStandardItem>;

    /// This function takes care of EVERY operation that manipulates the provided TreeView.
    /// It does one thing or another, depending on the operation we provide it.
    ///
    /// BIG NOTE: Each StandardItem should keep track of his own status, meaning that their data means:
    /// - Position 20: Type. 1 is File, 2 is Folder, 4 is PackFile.
    /// - Position 21: Status. 0 is untouched, 1 is added, 2 is modified.
    /// In case you don't realise, those are bitmasks.
    unsafe fn update_treeview(&self, has_filter: bool, operation: TreeViewOperation, source: DataSource);
}

/// This enum has the different possible operations we can do in a `TreeView`.
#[derive(Clone, Debug)]
pub enum TreeViewOperation {

    /// Build the entire `TreeView` from nothing. Requires an option: Some<PathBuf> if the `PackFile` is not editable, `None` if it is.
    /// Also, you can pass a ContainerInfo/RFileInfo if you want to build a TreeView with custom data.
    Build(BuildData),

    /// Add one or more files/folders to the `TreeView`. Requires a `Vec<ContainerPath>` to add to the `TreeView`.
    Add(Vec<ContainerPath>),

    /// Remove the files/folders corresponding to the `Vec<ContainerPath>` we provide from the `TreeView`.
    Delete(Vec<ContainerPath>),

    /// Set the provided paths as *modified*. It requires the `Vec<ContainerPath>` of whatever you want to mark as modified.
    Modify(Vec<ContainerPath>),

    /// Change the name of a file/folder from the `TreeView`. Requires the `ContainerPath` of whatever you want to move, and its new name.
    Move(Vec<(ContainerPath, String)>),

    /// Mark an item as ***Always Modified*** so it cannot be marked as unmodified by an undo operation.
    MarkAlwaysModified(Vec<ContainerPath>),

    /// Resets the state of one or more `ContainerPath` to 0, or unmodified.
    Undo(Vec<ContainerPath>),

    /// Remove all status and color from the entire `TreeView`.
    Clean,

    /// Remove all items from the `TreeView`.
    Clear,

    /// Updates the tooltip of the PackedFiles with the provided info.
    UpdateTooltip(Vec<RFileInfo>),
}

/// This struct represents the data needed to build a TreeView.
#[derive(Clone, Debug)]
pub struct BuildData {

    /// The path on disk of the PackFile we're trying to open, in case it has one.
    pub path: Option<PathBuf>,

    /// The "data" to load this instead of a PackFile from the backend.
    pub data: Option<(ContainerInfo, Vec<RFileInfo>)>,

    /// If this Tree is editable or not (for the root icon).
    pub editable: bool,
}

//-------------------------------------------------------------------------------//
//                      Implementations of `PackTree`
//-------------------------------------------------------------------------------//

/// Implementation of `PackTree` for `QPtr<QTreeView>.
impl PackTree for QBox<QTreeView> {

    unsafe fn add_row_to_path(row: Ptr<QListOfQStandardItem>, model: &QPtr<QStandardItemModel>, path: &str, packed_file_info: &RFileInfo) {

        // First, we go down the tree to the row we have to take.
        let type_to_skip = if row.value_1a(0).data_1a(ITEM_TYPE).to_int_0a() == ITEM_TYPE_FILE { ITEM_TYPE_FOLDER } else { ITEM_TYPE_FILE };
        let mut item = model.item_1a(0);
        item.set_data_2a(&QVariant::from_int(ITEM_STATUS_MODIFIED), ITEM_STATUS);
        item.set_data_2a(&QVariant::from_bool(true), ITEM_IS_FOREVER_MODIFIED);

        // First looping downwards. -1 because we want to reach the "parent" that will hold the new row, not the row itself.
        let path = path.split('/').collect::<Vec<_>>();
        for path_item in &path {
            for row in 0..item.row_count() {
                let child = item.child_1a(row);

                // We are only interested in folders.
                if child.data_1a(ITEM_TYPE).to_int_0a() != ITEM_TYPE_FOLDER { continue }

                // If we found it, we're done.
                if child.text().to_std_string() == *path_item {
                    child.set_data_2a(&QVariant::from_int(ITEM_STATUS_MODIFIED), ITEM_STATUS);
                    child.set_data_2a(&QVariant::from_bool(true), ITEM_IS_FOREVER_MODIFIED);
                    item = child;
                    break;
                }
            }
        }

        // Now, update the row and add it.
        let tooltip = new_packed_file_tooltip(packed_file_info);
        row.value_1a(0).set_tool_tip(&QString::from_std_str(tooltip));

        // If there was an item with than name, remove it.
        for row in 0..item.row_count() {
            let child = item.child_1a(row);
            if child.data_1a(ITEM_TYPE).to_int_0a() == type_to_skip { continue }
            if child.text().to_std_string() == *path.last().unwrap() {
                item.remove_row(row);
                break;
            }
        }

        item.append_row_q_list_of_q_standard_item(row.as_ref().unwrap());

        row.value_1a(0).set_text(&QString::from_std_str(path.last().unwrap()));
        row.value_1a(0).set_data_2a(&QVariant::from_int(ITEM_STATUS_MODIFIED), ITEM_STATUS);
        row.value_1a(0).set_data_2a(&QVariant::from_bool(true), ITEM_IS_FOREVER_MODIFIED);

        // Sort the TreeView by its proper type.
        if type_to_skip == ITEM_TYPE_FILE {
            sort_item_in_tree_view(
                model,
                row.value_1a(0),
                &ContainerPath::Folder(String::new())
            );
        }

        else {
            sort_item_in_tree_view(
                model,
                row.value_1a(0),
                &ContainerPath::File(String::new())
            );
        }
    }

    unsafe fn expand_treeview_to_item(&self, path: &str, source: DataSource) -> Option<Ptr<QModelIndex>> {
        let filter: QPtr<QSortFilterProxyModel> = self.model().static_downcast();
        let model: QPtr<QStandardItemModel> = filter.source_model().static_downcast();

        //TODO: This needs heavy optimization.

        // Get the first item's index, as that one should always exist (the Packfile).
        let mut item = match source {
            DataSource::PackFile => model.item_1a(0),
            DataSource::ParentFiles => {
                let mut root_item = None;
                for row in 0..model.row_count_0a() {
                    let item = model.item_1a(row);
                    if item.data_1a(ROOT_NODE_TYPE).to_int_0a() == ROOT_NODE_TYPE_PARENT_DATA {
                        root_item = Some(item);
                        break;
                    }
                }

                root_item?
            },
            DataSource::GameFiles => {
                let mut root_item = None;
                for row in 0..model.row_count_0a() {
                    let item = model.item_1a(row);
                    if item.data_1a(ROOT_NODE_TYPE).to_int_0a() == ROOT_NODE_TYPE_GAME_DATA {
                        root_item = Some(item);
                        break;
                    }
                }

                root_item?
            },
            DataSource::AssKitFiles => {
                let mut root_item = None;
                for row in 0..model.row_count_0a() {
                    let item = model.item_1a(row);
                    if item.data_1a(ROOT_NODE_TYPE).to_int_0a() == ROOT_NODE_TYPE_ASSKIT {
                        root_item = Some(item);
                        break;
                    }
                }

                root_item?
            },
            DataSource::ExternalFile => return None,
        };
        let model_index = model.index_2a(0, 0);
        let filtered_index = filter.map_from_source(&model_index);

        // If it's valid (filter didn't hid it away), we expand it and search among its children the next one to expand.
        if filtered_index.is_valid() {
            if !self.is_expanded(&filtered_index) {
                self.expand(&filtered_index);
            }

            // Indexes to see how deep we must go.
            let mut index = 0;
            let path = path.split('/').collect::<Vec<_>>();
            let path_deep = path.len();
            if path_deep > 0 {

                loop {

                    let mut not_found = true;
                    for row in 0..item.row_count() {
                        let child = item.child_1a(row);

                        // In the last cycle, we're interested in files, not folders.
                        if index == (path_deep -1) {

                            if child.has_children() { continue; }

                            // We guarantee that the name of the files/folders is unique, so we use it to find the one to expand.
                            if path[index] == child.text().to_std_string() {
                                item = child;

                                let model_index = model.index_from_item(item);
                                let filtered_index = filter.map_from_source(&model_index);

                                if filtered_index.is_valid() { return Some(filtered_index.into_ptr()); }
                                else { return None }
                            }
                        }

                        // In the rest, we look for children with children of its own.
                        else {
                            if !child.has_children() { continue; }

                            // We guarantee that the name of the files/folders is unique, so we use it to find the one to expand.
                            if path[index] == child.text().to_std_string() {
                                item = child;
                                index += 1;
                                not_found = false;

                                // Expand the folder, if exists.
                                let model_index = model.index_from_item(item);
                                let filtered_index = filter.map_from_source(&model_index);

                                if filtered_index.is_valid() { self.expand(&filtered_index); }
                                else { not_found = true; }

                                // Break the loop.
                                break;
                            }
                        }
                    }

                    // If the child was not found, stop and return the parent.
                    if not_found { break; }
                }
            }
        }
        None
    }

    unsafe fn expand_all_from_type(tree_view: &QTreeView, item: &ContainerPath) {
        let filter: QPtr<QSortFilterProxyModel> = tree_view.model().static_downcast();
        let model: QPtr<QStandardItemModel> = filter.source_model().static_downcast();
        let item = Self::get_item_from_type(item, &model);
        Self::expand_all_from_item(tree_view, item, true);
    }

    unsafe fn expand_all_from_item(tree_view: &QTreeView, item: Ptr<QStandardItem>, first_item: bool) {
        let filter: QPtr<QSortFilterProxyModel> = tree_view.model().static_downcast();
        let model: QPtr<QStandardItemModel> = filter.source_model().static_downcast();

        // First, expand our item, then expand its children.
        let model_index = model.index_from_item(item);
        if first_item {
            let filtered_index = filter.map_from_source(&model_index);
            if filtered_index.is_valid() {
                tree_view.expand(&filtered_index);
            }
        }
        for row in 0..item.row_count() {
            let child = item.child_1a(row);
            if child.has_children() {
                let model_index = model.index_from_item(item);
                let filtered_index = filter.map_from_source(&model_index);
                if filtered_index.is_valid() {
                    tree_view.expand(&filtered_index);
                    Self::expand_all_from_item(tree_view, Ptr::cast_from(child), false);
                }
            }
        }
    }

    unsafe fn get_items_from_main_treeview_selection(pack_file_contents_ui: &Rc<PackFileContentsUI>) -> Vec<Ptr<QStandardItem>> {
        let tree_view = &pack_file_contents_ui.packfile_contents_tree_view();
        let filter: QPtr<QSortFilterProxyModel> = tree_view.model().static_downcast();
        let model: QPtr<QStandardItemModel> = filter.source_model().static_downcast();

        let indexes_visual = tree_view.selection_model().selection().indexes();
        let indexes_visual = (0..indexes_visual.count_0a()).map(|x| indexes_visual.at(x)).collect::<Vec<Ref<QModelIndex>>>();
        let indexes_real = indexes_visual.iter().map(|x| filter.map_to_source(*x)).collect::<Vec<CppBox<QModelIndex>>>();
        indexes_real.iter().map(|x| model.item_from_index(x)).collect()
    }

    unsafe fn get_items_from_selection(&self, has_filter: bool) -> Vec<Ptr<QStandardItem>> {
        let filter: Option<QPtr<QSortFilterProxyModel>> = if has_filter { Some(self.model().static_downcast()) } else { None };
        let model: QPtr<QStandardItemModel> = if let Some(ref filter) = filter { filter.source_model().static_downcast() } else { self.model().static_downcast()};

        let indexes_visual = self.selection_model().selection().indexes();
        let mut indexes_visual = (0..indexes_visual.count_0a()).rev().map(|x| indexes_visual.take_at(x)).collect::<Vec<CppBox<QModelIndex>>>();
        indexes_visual.reverse();
        let indexes_real = if let Some(filter) = filter {
            indexes_visual.iter().map(|x| filter.map_to_source(x.as_ref())).collect::<Vec<CppBox<QModelIndex>>>()
        } else {
            indexes_visual
        };

        indexes_real.iter().map(|x| model.item_from_index(x.as_ref())).collect()
    }

    unsafe fn get_item_types_from_main_treeview_selection(pack_file_contents_ui: &Rc<PackFileContentsUI>) -> Vec<ContainerPath> {
        let items = Self::get_items_from_main_treeview_selection(pack_file_contents_ui);
        items.iter().map(|x| Self::get_type_from_item(*x, &pack_file_contents_ui.packfile_contents_tree_model().static_upcast())).collect()
    }

    unsafe fn get_item_types_from_selection(&self, has_filter: bool) -> Vec<ContainerPath> {
        let items = self.get_items_from_selection(has_filter);

        let model: QPtr<QStandardItemModel> = if has_filter {
            let filter: QPtr<QSortFilterProxyModel> = self.model().static_downcast();
            filter.source_model().static_downcast()
        } else {
            self.model().static_downcast()
        };

        items.iter().map(|x| Self::get_type_from_item(*x, &model)).collect()
    }

    unsafe fn get_item_types_from_selection_filtered(&self)-> Vec<ContainerPath> {
        let filter: QPtr<QSortFilterProxyModel> = self.model().static_downcast();
        let model: QPtr<QStandardItemModel> = filter.source_model().static_downcast();

        let mut item_types = vec![];
        let item_types_selected = self.get_item_types_from_selection(true);
        for item_type in &item_types_selected {
            match item_type {
                 ContainerPath::File(_) => item_types.push(item_type.clone()),
                 ContainerPath::Folder(_) => {
                    let item = <QBox<QTreeView> as PackTree>::get_item_from_type(item_type, &model);
                    get_visible_children_of_item(&item, self, &filter, &model, &mut item_types);
                 }
            }
        }

        item_types
    }

    unsafe fn get_item_types_and_data_source_from_selection(&self, has_filter: bool) -> Vec<(ContainerPath, DataSource)> {
        let items = self.get_items_from_selection(has_filter);

        let model: QPtr<QStandardItemModel> = if has_filter {
            let filter: QPtr<QSortFilterProxyModel> = self.model().static_downcast();
            filter.source_model().static_downcast()
        } else {
            self.model().static_downcast()
        };

        items.iter().map(|x| (Self::get_type_from_item(*x, &model), self.get_root_source_type_from_index(model.index_from_item(*x)))).collect()
    }


    unsafe fn get_item_from_type(item_type: &ContainerPath, model: &QPtr<QStandardItemModel>) -> Ptr<QStandardItem> {

        // Get it another time, this time to use it to hold the current item.
        let mut item = model.item_1a(0);
        let path = item_type.path_raw();
        let count = path.split('/').count() - 1;

        // If path is empty, is the Pack or a mislabeled path.
        if count == 0 {
            return item;
        }


        for (index, path_element) in path.split('/').enumerate() {

            // If we reached the folder of the item...
            let children_count = item.row_count();
            if index == count {
                let path_element_q_string = QString::from_std_str(&path_element);
                for row in 0..children_count {
                    let child = item.child_1a(row);

                    // We ignore files or folders, depending on what we want to create.
                    if item_type.is_file() && child.data_1a(ITEM_TYPE).to_int_0a() == ITEM_TYPE_FOLDER { continue }
                    if item_type.is_folder() && child.data_1a(ITEM_TYPE).to_int_0a() == ITEM_TYPE_FILE { continue }

                    let compare = QString::compare_2_q_string(child.text().as_ref(), path_element_q_string.as_ref());
                    match compare.cmp(&0) {
                        Ordering::Equal => {
                            item = child;
                            break;
                        },

                        // If it's less, we still can find the item.
                        Ordering::Less => {}

                        // If it's greater, we passed the item. In theory, this can't happen.
                        Ordering::Greater => {
                            dbg!(child.text().to_std_string());
                            dbg!(path_element_q_string.to_std_string());
                            dbg!("bug?");
                            break;
                        },
                    }
                }
                break;
            }

            // If we are not still in the folder of the file...
            else {

                // Get the amount of children of the current item and go through them until we find our folder.
                let mut not_found = true;
                let text_to_search = QString::from_std_str(path_element);
                for row in 0..children_count {
                    let child = item.child_1a(row);

                    // Items are sorted with folders first. If we start finding files, we already skipped our item.
                    if child.data_1a(ITEM_TYPE).to_int_0a() == ITEM_TYPE_FILE { break; }

                    let compare = QString::compare_2_q_string(child.text().as_ref(), text_to_search.as_ref());
                    match compare.cmp(&0) {
                        Ordering::Equal => {
                            item = child;
                            not_found = false;
                            break;
                        },

                        // If it's less, we still can find the item.
                        Ordering::Less => {}

                        // If it's greater, we passed all the possible items and we can no longer find the folder.
                        Ordering::Greater => {
                            break;
                        },
                    }
                }

                // If the child was not found, stop and return the parent.
                if not_found { break; }
            }
        }

        item
    }

    unsafe fn get_root_source_type_from_selection(&self, has_filter: bool) -> Option<DataSource> {

        let filter: Option<QPtr<QSortFilterProxyModel>> = if has_filter { Some(self.model().static_downcast()) } else { None };

        let indexes_visual = self.selection_model().selection().indexes();
        let mut indexes_visual = (0..indexes_visual.count_0a()).rev().map(|x| indexes_visual.take_at(x)).collect::<Vec<CppBox<QModelIndex>>>();
        indexes_visual.reverse();
        let mut indexes_real = if let Some(filter) = filter {
            indexes_visual.iter().map(|x| filter.map_to_source(x.as_ref())).collect::<Vec<CppBox<QModelIndex>>>()
        } else {
            indexes_visual
        };

        if !indexes_real.is_empty() {
            let index = indexes_real.remove(0);
            Some(self.get_root_source_type_from_index(index))
        } else {
            None
        }
    }

    unsafe fn get_root_source_type_from_index(&self, mut index: CppBox<QModelIndex>) -> DataSource {
        let mut parent;
        let data_source;

        // Loop until we reach the root index.
        loop {

            // Get this first because, for whatever reason, once we call parent and it's invalid, the index is also invalid.
            let root_type = index.data_1a(ROOT_NODE_TYPE).to_int_0a();
            parent = index.parent();

            // If the parent is valid, it's the new item. Otherwise, we stop without adding it (we don't want the PackFile's name in).
            if parent.is_valid() {
                index = parent;
            } else {
                match root_type {
                    ROOT_NODE_TYPE_EDITABLE_PACKFILE |
                    ROOT_NODE_TYPE_NON_EDITABLE_PACKFILE => data_source = DataSource::PackFile,
                    ROOT_NODE_TYPE_PARENT_DATA => data_source = DataSource::ParentFiles,
                    ROOT_NODE_TYPE_GAME_DATA => data_source = DataSource::GameFiles,
                    ROOT_NODE_TYPE_ASSKIT => data_source = DataSource::AssKitFiles,
                    _ => unimplemented!(),
                }
                break;
            }
        }

        data_source
    }

    unsafe fn get_combination_from_main_treeview_selection(pack_file_contents_ui: &Rc<PackFileContentsUI>) -> (u8, u32, u32, u32) {

        // Get the currently selected paths, and get how many we have of each type.
        let selected_items = Self::get_item_types_from_main_treeview_selection(pack_file_contents_ui);
        let (mut file, mut folder, mut pack) = (0, 0, 0);
        let mut item_types = vec![];
        for item_type in &selected_items {
            match item_type {
                ContainerPath::File(path) => if path.is_empty() {
                    pack += 1;
                } else {
                    file += 1;
                }
                ContainerPath::Folder(path) => if path.is_empty() {
                    pack += 1;
                } else {
                    folder += 1;
                }
            }
            item_types.push(item_type);
        }

        // Now we do some bitwise magic to get what type of selection combination we have.
        let mut contents: u8 = 0;
        if file != 0 { contents |= 1; }
        if folder != 0 { contents |= 2; }
        if pack != 0 { contents |= 4; }

        (contents, file, folder, pack)
    }

    unsafe fn get_type_from_item(item: Ptr<QStandardItem>, model: &QPtr<QStandardItemModel>) -> ContainerPath {
        match item.data_1a(ITEM_TYPE).to_int_0a() {
            ITEM_TYPE_FILE => ContainerPath::File(Self::get_path_from_item(item, model)),
            ITEM_TYPE_FOLDER => ContainerPath::Folder(Self::get_path_from_item(item, model)),
            ITEM_TYPE_PACKFILE => ContainerPath::Folder(String::new()),
            _ => unreachable!()
        }
    }

    unsafe fn get_path_from_item(item: Ptr<QStandardItem>, model: &QPtr<QStandardItemModel>) -> String {
        let index = item.index();
        Self::get_path_from_index(index.as_ref(), model)
    }

    unsafe fn get_path_from_index(index: Ref<QModelIndex>, model: &QPtr<QStandardItemModel>) -> String {

        // The logic is simple: we loop from item to parent until we reach the top.
        let mut path = vec![];
        let mut index = index;
        let mut parent;

        // Loop until we reach the root index.
        loop {
            let text = model.data_1a(index).to_string().to_std_string();
            parent = index.parent();

            // If the parent is valid, it's the new item. Otherwise, we stop without adding it (we don't want the PackFile's name in).
            if parent.is_valid() {
                path.push(text);
                index = parent.as_ref();
            } else { break; }
        }

        // Reverse it, as we want it from arent to children.
        path.reverse();
        path.join("/")
    }

    unsafe fn get_path_from_selection(&self) -> Vec<String> {

        // Create the vector to hold the Paths and get the selected indexes of the TreeView.
        let filter: QPtr<QSortFilterProxyModel> = self.model().static_downcast();
        let model: QPtr<QStandardItemModel> = filter.source_model().static_downcast();
        let selection_model = self.selection_model();

        let mut paths: Vec<_> = vec![];
        let indexes = filter.map_selection_to_source(&selection_model.selection()).indexes();
        for index_num in 0..indexes.count_0a() {
            paths.push(Self::get_path_from_index(indexes.at(index_num), &model));
        }
        paths
    }

    unsafe fn get_path_from_pathbuf(pack_file_contents_ui: &Rc<PackFileContentsUI>, file_path: &Path, is_file: bool) -> Vec<String> {
        let mut paths = vec![];

        // If it's a single file, we get his name and push it to the paths vector.
        if is_file {
            paths.push(file_path.file_name().unwrap().to_string_lossy().as_ref().to_owned());
        }

        // Otherwise, it's a folder, so we have to filter it first.
        else {

            // Get the "Prefix" of the folder (path without the folder's name).
            let mut useless_prefix = file_path.to_path_buf();
            useless_prefix.pop();

            // Get the paths of all the files inside that folder, recursively.
            let file_list = files_from_subdir(file_path, true).unwrap();

            // Then, for each file, remove his prefix, leaving only the path from the folder onwards.
            for file_path in &file_list {
                let filtered_path = file_path.strip_prefix(&useless_prefix).unwrap();
                let filtered_path = filtered_path.to_string_lossy().replace('\\', "/");
                paths.push(filtered_path);
            }
        }

        // Then build the container paths for each file.
        for path in &mut paths {
            let selected_paths = pack_file_contents_ui.packfile_contents_tree_view().get_path_from_selection();
            let mut base_path = selected_paths[0].to_owned();

            if !base_path.ends_with('/') {
                base_path.push('/');
            }

            base_path.push_str(path);
            *path = base_path;
        }

        // Return the paths (sorted from parent to children)
        paths
    }

    unsafe fn take_row_from_type(item_type: &ContainerPath, model: &QPtr<QStandardItemModel>) -> Ptr<QListOfQStandardItem> {
        match item_type {

            // Different types require different methods...
            ContainerPath::File(path) | ContainerPath::Folder(path) => {
                let path = path.split('/').collect::<Vec<_>>();

                // First, we go down the tree to the row we have to take.
                let is_file = matches!(item_type, ContainerPath::File(_));
                let mut item = model.item_1a(0);
                item.set_data_2a(&QVariant::from_int(ITEM_STATUS_MODIFIED), ITEM_STATUS);
                item.set_data_2a(&QVariant::from_bool(true), ITEM_IS_FOREVER_MODIFIED);

                // First looping downwards.
                for index in 0..path.len() {
                    for row in 0..item.row_count() {
                        let child = item.child_1a(row);

                        // If we have not yet reach the last item of our path, check only folders.
                        if index < path.len() - 1 {
                            if child.data_1a(ITEM_TYPE).to_int_0a() != ITEM_TYPE_FOLDER { continue }
                        }

                        // If we have reached the last item, ignore anything not of the intended type.
                        else {
                            if is_file && child.data_1a(ITEM_TYPE).to_int_0a() == ITEM_TYPE_FOLDER { continue }
                            if !is_file && child.data_1a(ITEM_TYPE).to_int_0a() == ITEM_TYPE_FILE { continue }
                        }

                        // If we found it, we're done.
                        if child.text().to_std_string() == path[index] {
                            child.set_data_2a(&QVariant::from_int(ITEM_STATUS_MODIFIED), ITEM_STATUS);
                            child.set_data_2a(&QVariant::from_bool(true), ITEM_IS_FOREVER_MODIFIED);
                            item = child;
                            break;
                        }
                    }
                }

                // Take the child.
                item.parent().take_row(item.row()).into_ptr()
            }
        }
    }

    unsafe fn update_treeview(&self, has_filter: bool, operation: TreeViewOperation, source: DataSource) {
        let filter: Option<QPtr<QSortFilterProxyModel>> = if has_filter { Some(self.model().static_downcast()) } else { None };
        let model: QPtr<QStandardItemModel> = if let Some(ref filter) = filter { filter.source_model().static_downcast() } else { self.model().static_downcast() };

        // Make sure we don't try to update the view until the model is done.
        self.set_updates_enabled(false);

        // We act depending on the operation requested.
        match operation {

            // If we want to build a new TreeView...
            TreeViewOperation::Build(build_data) => {

                // Get the root node and the data to fill the rest.
                let (big_parent, mut packed_files_data) = match source {

                    // If it's a PackFile, two possibilities: editable (normal packfile) or non-editable (Add From Packfile).
                    DataSource::PackFile => {

                        // If we got data for it, use it. If not, ask the backend for it.
                        let (pack_file_data, packed_files_data) = if let Some(data) = build_data.data {
                            data
                        }
                        else if let Some(ref path) = build_data.path {
                            let receiver = CENTRAL_COMMAND.send_background(Command::GetPackFileExtraDataForTreeView(path.to_path_buf()));
                            let response = CentralCommand::recv(&receiver);
                            if let Response::ContainerInfoVecRFileInfo(data) = response { data }
                            else { panic!("{}{:?}", THREADS_COMMUNICATION_ERROR, response); }
                        }
                        else {
                            let receiver = CENTRAL_COMMAND.send_background(Command::GetPackFileDataForTreeView);
                            let response = CentralCommand::recv(&receiver);
                            if let Response::ContainerInfoVecRFileInfo(data) = response { data }
                            else { panic!("{}{:?}", THREADS_COMMUNICATION_ERROR, response) }
                        };

                        // Second, we set as the big_parent, the base for the folders of the TreeView, a fake folder
                        // with the name of the PackFile. All big things start with a lie.
                        let big_parent = QStandardItem::from_q_string(&QString::from_std_str(&pack_file_data.file_name()));
                        let tooltip = new_pack_file_tooltip(&pack_file_data);
                        big_parent.set_tool_tip(&QString::from_std_str(tooltip));
                        big_parent.set_editable(false);
                        big_parent.set_data_2a(&QVariant::from_int(ITEM_TYPE_PACKFILE), ITEM_TYPE);
                        big_parent.set_data_2a(&QVariant::from_int(ITEM_STATUS_PRISTINE), ITEM_STATUS);

                        if build_data.editable {
                            big_parent.set_data_2a(&QVariant::from_int(ROOT_NODE_TYPE_EDITABLE_PACKFILE), ROOT_NODE_TYPE);
                        } else {
                            big_parent.set_data_2a(&QVariant::from_int(ROOT_NODE_TYPE_NON_EDITABLE_PACKFILE), ROOT_NODE_TYPE);
                        }

                        set_icon_for_file_type(&big_parent, Some(&FileType::Pack));

                        // For PackFiles, we only allow one per view.
                        model.clear();

                        (big_parent.into_ptr(), packed_files_data)
                    },

                    DataSource::ParentFiles => {

                        // First, get the data.
                        let (_, packed_files_data) = if let Some(data) = build_data.data { data } else { unimplemented!() };

                        // Then, check if the root item we want already exits.
                        for row in 0..model.row_count_0a() {
                            let item = model.item_1a(row);
                            if item.data_1a(ROOT_NODE_TYPE).to_int_0a() == ROOT_NODE_TYPE_PARENT_DATA {
                                model.remove_rows_2a(row, 1);
                                break;
                            }
                        }

                        // Then, get the big parent item.
                        if !packed_files_data.is_empty() {

                            // Second, we set as the big_parent, the base for the folders of the TreeView, a fake folder
                            // with the name of the PackFile. All big things start with a lie.
                            let big_parent = QStandardItem::from_q_string(&qtr("dependencies_parent_files"));
                            big_parent.set_editable(false);
                            big_parent.set_data_2a(&QVariant::from_int(ITEM_TYPE_PACKFILE), ITEM_TYPE);
                            big_parent.set_data_2a(&QVariant::from_int(ITEM_STATUS_PRISTINE), ITEM_STATUS);
                            big_parent.set_data_2a(&QVariant::from_int(ROOT_NODE_TYPE_PARENT_DATA), ROOT_NODE_TYPE);

                            set_icon_for_file_type(&big_parent, Some(&FileType::Pack));

                            (big_parent.into_ptr(), packed_files_data)
                        } else {
                            self.set_updates_enabled(true);
                            return
                        }
                    },

                    DataSource::GameFiles => {

                        // First, get the data.
                        let (_, packed_files_data) = if let Some(data) = build_data.data { data } else { unimplemented!() };

                        // Then, check if the root item we want already exits.
                        for row in 0..model.row_count_0a() {
                            let item = model.item_1a(row);
                            if item.data_1a(ROOT_NODE_TYPE).to_int_0a() == ROOT_NODE_TYPE_GAME_DATA {
                                model.remove_rows_2a(row, 1);
                                break;
                            }
                        }

                        // Then, get the big parent item.
                        if !packed_files_data.is_empty() {

                            // Second, we set as the big_parent, the base for the folders of the TreeView, a fake folder
                            // with the name of the PackFile. All big things start with a lie.
                            let big_parent = QStandardItem::from_q_string(&qtr("dependencies_game_files"));
                            big_parent.set_editable(false);
                            big_parent.set_data_2a(&QVariant::from_int(ITEM_TYPE_PACKFILE), ITEM_TYPE);
                            big_parent.set_data_2a(&QVariant::from_int(ITEM_STATUS_PRISTINE), ITEM_STATUS);
                            big_parent.set_data_2a(&QVariant::from_int(ROOT_NODE_TYPE_GAME_DATA), ROOT_NODE_TYPE);

                            set_icon_for_file_type(&big_parent, Some(&FileType::Pack));

                            (big_parent.into_ptr(), packed_files_data)
                        } else {
                            self.set_updates_enabled(true);
                            return
                        }
                    },

                    DataSource::AssKitFiles => {

                        // First, get the data.
                        let (_, packed_files_data) = if let Some(data) = build_data.data { data } else { unimplemented!() };

                        // Then, check if the root item we want already exits.
                        for row in 0..model.row_count_0a() {
                            let item = model.item_1a(row);
                            if item.data_1a(ROOT_NODE_TYPE).to_int_0a() == ROOT_NODE_TYPE_ASSKIT {
                                model.remove_rows_2a(row, 1);
                                break;
                            }
                        }

                        // Then, get the big parent item.
                        if !packed_files_data.is_empty() {

                            // Second, we set as the big_parent, the base for the folders of the TreeView, a fake folder
                            // with the name of the PackFile. All big things start with a lie.
                            let big_parent = QStandardItem::from_q_string(&qtr("dependencies_asskit_files"));
                            big_parent.set_editable(false);
                            big_parent.set_data_2a(&QVariant::from_int(ITEM_TYPE_PACKFILE), ITEM_TYPE);
                            big_parent.set_data_2a(&QVariant::from_int(ITEM_STATUS_PRISTINE), ITEM_STATUS);
                            big_parent.set_data_2a(&QVariant::from_int(ROOT_NODE_TYPE_ASSKIT), ROOT_NODE_TYPE);

                            set_icon_for_file_type(&big_parent, Some(&FileType::Pack));

                            (big_parent.into_ptr(), packed_files_data)
                        } else {
                            self.set_updates_enabled(true);
                            return
                        }
                    },

                    DataSource::ExternalFile => unimplemented!()
                };

                // We sort the paths with this horrific monster I don't want to touch ever again, using the following format:
                // - FolderA
                // - FolderB
                // - FileA
                // - FileB
                sort_folders_before_files_alphabetically_file_infos(&mut packed_files_data);

                let variant_type_file = QVariant::from_int(ITEM_TYPE_FILE);
                let variant_type_folder = QVariant::from_int(ITEM_TYPE_FOLDER);
                let variant_status_pristine = QVariant::from_int(ITEM_STATUS_PRISTINE);

                let base_file_item = QStandardItem::from_q_string(&QString::new());
                base_file_item.set_editable(false);
                base_file_item.set_data_2a(&variant_type_file, ITEM_TYPE);
                base_file_item.set_data_2a(&variant_status_pristine, ITEM_STATUS);

                let base_folder_item = QStandardItem::from_q_string(&QString::new());
                base_folder_item.set_editable(false);
                base_folder_item.set_data_2a(&variant_type_folder, ITEM_TYPE);
                base_folder_item.set_data_2a(&variant_status_pristine, ITEM_STATUS);
                set_icon_for_file_type(&base_folder_item, None);

                // Once we get the entire path list sorted, we add the paths to the model one by one,
                // skipping duplicate entries.
                for packed_file in &packed_files_data {
                    let count = packed_file.path().split('/').count() - 1;

                    // First, we reset the parent to the big_parent (the PackFile).
                    // Then, we form the path ("parent -> child" style path) to add to the model.
                    let mut parent = big_parent;
                    for (index_in_path, name) in packed_file.path().split('/').enumerate() {
                        let name = QString::from_std_str(name);

                        // If it's the last string in the file path, it's a file, so we add it to the model.
                        if index_in_path == count {
                            let tooltip = new_packed_file_tooltip(packed_file);
                            let file = base_file_item.clone();
                            file.set_text(&name);
                            file.set_tool_tip(&QString::from_std_str(tooltip));

                            set_icon_for_file_type(&file, Some(packed_file.file_type()));

                            parent.append_row_q_standard_item(file);
                        }

                        // If it's a folder, we check first if it's already in the TreeView using the following
                        // logic:
                        // - If the current parent has a child, it should be a folder already in the TreeView,
                        //   so we check all his children.
                        // - If any of them is equal to the current folder we are trying to add and it has at
                        //   least one child, it's a folder exactly like the one we are trying to add, so that
                        //   one becomes our new parent.
                        // - If there is no equal folder to the one we are trying to add, we add it, turn it
                        //   into the new parent, and repeat.
                        else {

                            // If the current parent has at least one child, check if the folder already exists.
                            let mut duplicate_found = false;
                            let children_len = parent.row_count();

                            if parent.has_children() {

                                // It's a folder, so we check his children. We are only interested in
                                // folders, so ignore the files. Reverse because due to the sorting it's almost
                                // sure the last folder is the one we want.
                                for index in (0..children_len).rev() {
                                    let child = parent.child_2a(index, 0);
                                    if child.data_1a(ITEM_TYPE).to_int_0a() == ITEM_TYPE_FILE { continue }

                                    // Get his text. If it's the same folder we are trying to add, this is our parent now.
                                    let compare = child.text().compare_q_string(&name);
<<<<<<< HEAD
                                    if compare == 0 {
                                        parent = parent.child_1a(index);
                                        duplicate_found = true;
                                        break;
                                    } else if compare < 0 {
                                        break;
=======
                                    match compare.cmp(&0) {
                                        Ordering::Equal => {
                                            parent = parent.child_1a(index);
                                            duplicate_found = true;
                                            break;
                                        },

                                        // Optimization: We get the paths pre-sorted. If the last folder cannot be under our folder, stop iterating.
                                        Ordering::Less => {
                                            break;
                                        },
                                        Ordering::Greater => {},
>>>>>>> a0d81e2a
                                    }
                                }
                            }

                            // If our current parent doesn't have anything, just add it as a new folder.
                            if !duplicate_found {
                                let folder = base_folder_item.clone();
                                folder.set_text(&name);

                                parent.append_row_q_standard_item(folder);

                                // This is our parent now.
                                parent = parent.child_1a(children_len);
                            }
                        }
                    }
                }

                // Delay adding the big parent as much as we can, as otherwise the signals triggered when adding a PackedFile can slow this down to a crawl.
                self.header().set_stretch_last_section(true);
                model.append_row_q_standard_item(big_parent);
            },

            // If we want to add a file/folder to the `TreeView`...
            //
            // BIG NOTE: This only works for files OR EMPTY FOLDERS. If you want to add a folder with files,
            // add his files individually, not the folder!!!
            TreeViewOperation::Add(mut item_types) => {

                // Make sure all items are pre-sorted. This can speed up adding large amounts of items.
                sort_folders_before_files_alphabetically_container_paths(&mut item_types);

                // Get the `RFileInfo` of each of the new paths, so we can later build their tooltip.
                let item_paths = item_types.par_iter().map(|item| item.path_raw().to_owned()).collect::<Vec<_>>();
                let receiver = CENTRAL_COMMAND.send_background(Command::GetPackedFilesInfo(item_paths));
                let response = CentralCommand::recv(&receiver);
                let files_info = if let Response::VecRFileInfo(data) = response { data } else { panic!("{}{:?}", THREADS_COMMUNICATION_ERROR, response); };

                // Mark the base Pack as modified and having received additions.
                if !item_types.is_empty() {
                    let parent = model.item_1a(0);
                    match parent.data_1a(ITEM_STATUS).to_int_0a() {
                         ITEM_STATUS_PRISTINE => parent.set_data_2a(&QVariant::from_int(ITEM_STATUS_ADDED), ITEM_STATUS),
                         ITEM_STATUS_MODIFIED => parent.set_data_2a(&QVariant::from_int(ITEM_STATUS_ADDED | ITEM_STATUS_MODIFIED), ITEM_STATUS),
                         ITEM_STATUS_ADDED | 3 => {},
                         _ => unimplemented!(),
                    }

                    // We cannot revert file additions.
                    if !parent.data_1a(ITEM_IS_FOREVER_MODIFIED).to_bool() {
                        parent.set_data_2a(&QVariant::from_bool(true), ITEM_IS_FOREVER_MODIFIED);
                    }
                }

                // Add each item type, together with its own info.
                for item_type in &item_types {
                    let is_file = matches!(item_type, ContainerPath::File(_));
                    let path = item_type.path_raw();
                    let count = path.split('/').count() - 1;
                    let mut parent = model.item_1a(0);

                    for (index, name) in path.split('/').enumerate() {
                        let name_q_string = QString::from_std_str(name);

                        // If it's the last element of the path, it's a file or an empty folder. First, we check if it
                        // already exists. If it does, then we update it and set it as added. If it doesn't, we create it.
                        let mut duplicate_found = false;
                        if index >= count {

                            // If the current parent has at least one child, check if it already contains what we're trying to add.
                            if parent.has_children() {

                                // Optimization: We do it in reverse because, due to already having the paths to add pre-sorted,
                                // it's way faster to start searching for them from the end.
                                for index in (0..parent.row_count()).rev() {
                                    let child = parent.child_2a(index, 0);

                                    // We ignore files or folders, depending on what we want to create.
                                    if is_file && child.data_1a(ITEM_TYPE).to_int_0a() == ITEM_TYPE_FOLDER { continue }
                                    if !is_file && child.data_1a(ITEM_TYPE).to_int_0a() == ITEM_TYPE_FILE { continue }

                                    // Get his text. If it's the same file/folder we are trying to add, this is the one.
                                    let compare = child.text().compare_q_string(name_q_string.as_ref());
                                    match compare.cmp(&0) {
                                        Ordering::Equal => {
                                            parent = parent.child_1a(index);
                                            duplicate_found = true;
                                            break;
                                        },

                                        // If our file/folder should be after this one in sorting, take it as that the file/folder doesn't exists.
                                        Ordering::Less => {
                                            break;
                                        },
                                        Ordering::Greater => {},
                                    }
                                }
                            }

                            // If the item already exist, re-use it.
                            if duplicate_found {
                                parent.set_data_2a(&QVariant::from_int(ITEM_STATUS_ADDED), ITEM_STATUS);
                                parent.set_data_2a(&QVariant::from_bool(true), ITEM_IS_FOREVER_MODIFIED);
                            }

                            // Otherwise, it's a new item, so we create it.
                            else {
                                let item = QStandardItem::from_q_string(&name_q_string).into_ptr();
                                item.set_editable(false);

                                if item_type.is_file() {
                                    item.set_data_2a(&QVariant::from_int(ITEM_TYPE_FILE), ITEM_TYPE);

                                    if let Some(file_info) = files_info.par_iter().find_first(|x| x.path() == item_type.path_raw()) {
                                        set_icon_for_file_type(&item, Some(file_info.file_type()));
                                        let tooltip = new_packed_file_tooltip(file_info);
                                        item.set_tool_tip(&QString::from_std_str(tooltip));
                                    }
                                }

                                else {
                                    item.set_data_2a(&QVariant::from_int(ITEM_TYPE_FOLDER), ITEM_TYPE);
                                    set_icon_for_file_type(&item, None);
                                }

                                item.set_data_2a(&QVariant::from_bool(true), ITEM_IS_FOREVER_MODIFIED);
                                item.set_data_2a(&QVariant::from_int(ITEM_STATUS_ADDED), ITEM_STATUS);

                                parent.append_row_q_standard_item(item);

                                sort_item_in_tree_view(&model, item, item_type);
                            }
                        }

                        // Otherwise, it's a folder.
                        else {

                            // If the current parent has at least one child, check if the folder already exists.
                            if parent.has_children() {

                                // It's a folder, so we check his children starting by the beginning.
                                for index in 0..parent.row_count() {
                                    let child = parent.child_2a(index, 0);
                                    if child.data_1a(ITEM_TYPE).to_int_0a() == ITEM_TYPE_FILE {
                                        break;
                                    }

                                    let compare = child.text().compare_q_string(&name_q_string);
                                    match compare.cmp(&0) {
                                        Ordering::Equal => {
                                            parent = parent.child_1a(index);
                                            match parent.data_1a(ITEM_STATUS).to_int_0a() {
                                                 ITEM_STATUS_PRISTINE => parent.set_data_2a(&QVariant::from_int(ITEM_STATUS_ADDED), ITEM_STATUS),
                                                 ITEM_STATUS_MODIFIED => parent.set_data_2a(&QVariant::from_int(ITEM_STATUS_ADDED | ITEM_STATUS_MODIFIED), ITEM_STATUS),
                                                 ITEM_STATUS_ADDED | 3 => {},
                                                 _ => unimplemented!(),
                                            }

                                            if !parent.data_1a(ITEM_IS_FOREVER_MODIFIED).to_bool() {
                                                parent.set_data_2a(&QVariant::from_bool(true), ITEM_IS_FOREVER_MODIFIED);
                                            }

                                            duplicate_found = true;
                                            break;
                                        },

                                        // If our file/folder should be after this one in sorting, take it as that the file/folder doesn't exists.
                                        Ordering::Greater => {
                                            break;
                                        },
                                        Ordering::Less => {},
                                    }
                                }
                            }

                            // If the folder doesn't already exists, just add it.
                            if !duplicate_found {
                                let folder = QStandardItem::from_q_string(&name_q_string).into_ptr();
                                folder.set_editable(false);
                                folder.set_data_2a(&QVariant::from_int(ITEM_TYPE_FOLDER), ITEM_TYPE);
                                folder.set_data_2a(&QVariant::from_int(ITEM_STATUS_ADDED), ITEM_STATUS);
                                folder.set_data_2a(&QVariant::from_bool(true), ITEM_IS_FOREVER_MODIFIED);
                                set_icon_for_file_type(&folder, None);

                                parent.append_row_q_standard_item(folder);

                                let index = parent.row_count() - 1;
                                parent = parent.child_1a(index);

                                sort_item_in_tree_view(&model, parent, &ContainerPath::Folder(String::new()));
                            }
                        }
                    }

                    if setting_bool("expand_treeview_when_adding_items") {
                        self.expand_treeview_to_item(path, source);
                    }
                }
            },

            // If we want to delete something from the TreeView.
            TreeViewOperation::Delete(paths) => {
                let paths = ContainerPath::dedup(&paths);
                let pack = model.item_1a(0);

                for path_type in paths {
                    let mut item = pack;
                    let path = path_type.path_raw();
                    let count = path.split('/').count() - 1;
                    let is_file = matches!(path_type, ContainerPath::File(_));

                    // If path is empty, it's the Pack.
                    if path.is_empty() {
                        let mut build_data = BuildData::new();
                        build_data.editable = true;
                        self.update_treeview(true, TreeViewOperation::Build(build_data), source);
                    }

                    else {
                        for (index, name) in path.split('/').enumerate() {
                            let name_q_string = QString::from_std_str(name);

                            // If we reached the final element of the path, get it.
                            if index == count {
                                for row in 0..item.row_count() {
                                    let child = item.child_1a(row);

                                    if is_file && child.data_1a(ITEM_TYPE).to_int_0a() == ITEM_TYPE_FOLDER { continue }
                                    if !is_file && child.data_1a(ITEM_TYPE).to_int_0a() == ITEM_TYPE_FILE { continue }

                                    // If we found it, we're done.
                                    if child.text().compare_q_string(&name_q_string) == 0 {
                                        item = child;
                                        break;
                                    }
                                }
                            }

                            // If we are not still in the final folder, we only look for a folder.
                            else {
                                for row in 0..item.row_count() {
                                    let child = item.child_1a(row);
                                    if child.data_1a(ITEM_TYPE).to_int_0a() == ITEM_TYPE_FILE { continue }

                                    // If we found one with children, check if it's the one we want. If it is, that's out new good boy.
                                    if child.text().compare_q_string(&name_q_string) == 0 {
                                        item = child;
                                        break;
                                    }
                                }
                            }
                        }

                        // Begin the endless cycle of war and dead.
                        let mut index = 0;
                        for i in 0..count {

                            // Get the parent of the item, and kill the item in a cruel way.
                            index = i;
                            let parent = item.parent();
                            parent.remove_row(item.row());

                            parent.set_data_2a(&QVariant::from_int(ITEM_STATUS_MODIFIED), ITEM_STATUS);
                            if !parent.data_1a(ITEM_IS_FOREVER_MODIFIED).to_bool() {
                                parent.set_data_2a(&QVariant::from_bool(true), ITEM_IS_FOREVER_MODIFIED);
                            }

                            // If the parent has more children, or we reached the PackFile, we're done. Otherwise, we update our item.
                            item = parent;
                            if parent.has_children() || !pack.has_children() {
                                break;
                            }
                        }

                        // Mark all the parents left, up to the Pack.
                        for _ in 0..index {
                            if !item.is_null() {
                                item.set_data_2a(&QVariant::from_int(ITEM_STATUS_MODIFIED), ITEM_STATUS);
                                item.set_data_2a(&QVariant::from_bool(true), ITEM_IS_FOREVER_MODIFIED);
                                item = item.parent();
                            }
                        }
                    }
                }
            },

            // If you want to modify the contents of something...
            TreeViewOperation::Modify(path_types) => {
                for path_type in path_types {
                    let path = path_type.path_raw();
                    let path_split = path.split('/').collect::<Vec<_>>();
                    let item = Self::get_item_from_type(&path_type, &model);
                    match item.data_1a(ITEM_STATUS).to_int_0a() {
                        ITEM_STATUS_PRISTINE => item.set_data_2a(&QVariant::from_int(ITEM_STATUS_MODIFIED), ITEM_STATUS),
                        ITEM_STATUS_ADDED => item.set_data_2a(&QVariant::from_int(ITEM_STATUS_ADDED | ITEM_STATUS_MODIFIED), ITEM_STATUS),
                        ITEM_STATUS_MODIFIED | 3 => {},
                        _ => unimplemented!(),
                    };

                    // If its a file, we get his new info and put it in a tooltip.
                    if path_type.is_file() {
                        let receiver = CENTRAL_COMMAND.send_background(Command::GetRFileInfo(path.to_owned()));
                        let response = CentralCommand::recv(&receiver);
                        let packed_file_info = if let Response::OptionRFileInfo(data) = response { data } else { panic!("{}{:?}", THREADS_COMMUNICATION_ERROR, response); };
                        if let Some(info) = packed_file_info {
                            let tooltip = new_packed_file_tooltip(&info);
                            item.set_tool_tip(&QString::from_std_str(tooltip));
                        }
                    }

                    let cycles = if !path_split.is_empty() { path_split.len() - 1 } else { 0 };
                    let mut parent = item.parent();
                    for _ in 0..cycles {

                        // Get the status and mark them as needed.
                        match parent.data_1a(ITEM_STATUS).to_int_0a() {
                            ITEM_STATUS_PRISTINE => parent.set_data_2a(&QVariant::from_int(ITEM_STATUS_MODIFIED), ITEM_STATUS),
                            ITEM_STATUS_ADDED => parent.set_data_2a(&QVariant::from_int(ITEM_STATUS_ADDED | ITEM_STATUS_MODIFIED), ITEM_STATUS),
                            ITEM_STATUS_MODIFIED | 3 => {},
                            _ => unimplemented!(),
                        };

                        // Set the new parent.
                        parent = parent.parent();
                    }
                }
            }

            // If we want to move something. The logic here is, first we remove the item from its current position,
            // then we add it to the new one, keeping its attributes.
            TreeViewOperation::Move(path_types) => {

                // First, get the `RFileInfo` of each of the new paths (so we can later build their tooltip, if neccesary).
                let new_paths = path_types.iter().map(|(_, y)| y.to_owned()).collect::<Vec<String>>();
                let receiver = CENTRAL_COMMAND.send_background(Command::GetPackedFilesInfo(new_paths));
                let response = CentralCommand::recv(&receiver);
                let packed_files_info = if let Response::VecRFileInfo(data) = response { data } else { panic!("{}{:?}", THREADS_COMMUNICATION_ERROR, response); };

                for ((path_type, new_path), packed_file_info) in path_types.iter().zip(packed_files_info.iter())  {
                    let taken_row = Self::take_row_from_type(path_type, &model);
                    Self::add_row_to_path(taken_row, &model, new_path, packed_file_info);
                    self.expand_treeview_to_item(new_path, source);
                }
            },

            // If you want to mark an item so it can't lose his modified state...
            TreeViewOperation::MarkAlwaysModified(item_types) => {
                for item_type in &item_types {
                    let item = Self::get_item_from_type(item_type, &model);
                    if !item.is_null() && !item.data_1a(ITEM_IS_FOREVER_MODIFIED).to_bool() {
                        item.set_data_2a(&QVariant::from_bool(true), ITEM_IS_FOREVER_MODIFIED);
                    }
                }
            }

            // If we want to undo the doings of any PackFile.
            TreeViewOperation::Undo(item_types) => {
                for item_type in item_types {
                    match item_type {
                        ContainerPath::File(ref path) | ContainerPath::Folder(ref path) => {

                            // Get the item and only try to restore it if we didn't set it as "not to restore".
                            let item = Self::get_item_from_type(&item_type, &model);
                            if !item.data_1a(ITEM_IS_FOREVER_MODIFIED).to_bool() {
                                if item.data_1a(ITEM_STATUS).to_int_0a() != ITEM_STATUS_PRISTINE {
                                    item.set_data_2a(&QVariant::from_int(ITEM_STATUS_PRISTINE), ITEM_STATUS);
                                }

                                // If its a file, we get his new info and put it in a tooltip.
                                if let ContainerPath::File(_) = item_type {
                                    let receiver = CENTRAL_COMMAND.send_background(Command::GetRFileInfo(path.to_owned()));
                                    let response = CentralCommand::recv(&receiver);
                                    let packed_file_info = if let Response::OptionRFileInfo(data) = response { data } else { panic!("{}{:?}", THREADS_COMMUNICATION_ERROR, response); };
                                    if let Some(info) = packed_file_info {
                                        let tooltip = new_packed_file_tooltip(&info);
                                        item.set_tool_tip(&QString::from_std_str(tooltip));
                                    }
                                }

                                // Get the times we must to go up until we reach the parent.
                                let cycles = if !path.is_empty() { path.len() } else { 0 };
                                let mut parent = item.parent();

                                // Unleash hell upon the land.
                                for _ in 0..cycles {

                                    if !parent.data_1a(ITEM_IS_FOREVER_MODIFIED).to_bool() {
                                        if parent.data_1a(ITEM_STATUS).to_int_0a() != ITEM_STATUS_PRISTINE {
                                            parent.set_data_2a(&QVariant::from_int(ITEM_STATUS_PRISTINE), ITEM_STATUS);
                                        }
                                        else { break; }
                                    }
                                    else { break; }
                                    parent = parent.parent();
                                }
                            }
                        }

                        // This one is a bit special. We need to check, not only him, but all his children too.
                        /*ContainerPath::PackFile => {
                            let item = model.item_2a(0, 0);
                            let mut packfile_is_modified = false;
                            for row in 0..item.row_count() {
                                let child = item.child_2a(row, 0);
                                if child.data_1a(ITEM_STATUS).to_int_0a() != ITEM_STATUS_PRISTINE {
                                    packfile_is_modified = true;
                                    break;
                                }
                            }

                            if !packfile_is_modified {
                                item.set_data_2a(&QVariant::from_int(ITEM_STATUS_PRISTINE), ITEM_STATUS);
                            }
                        }*/
                    }
                }
            }

            // If we want to remove the colour of the TreeView...
            TreeViewOperation::Clean => clean_treeview(None, &model),

            // If we want to remove everything from the TreeView...
            TreeViewOperation::Clear => model.clear(),

            // If we want to get the tooltips of the PackedFiles updated...
            TreeViewOperation::UpdateTooltip(packed_files_info) => {
                for packed_file_info in packed_files_info {
                    let tooltip = QString::from_std_str(&new_packed_file_tooltip(&packed_file_info));
                    let tree_path_type = ContainerPath::File(packed_file_info.path().to_owned());
                    let item = Self::get_item_from_type(&tree_path_type, &model);
                    item.set_tool_tip(&tooltip);
                }
            },
        }

        // Re-enable the view.
        self.set_updates_enabled(true);
    }
}

//----------------------------------------------------------------//
// Helpers to control the main TreeView.
//----------------------------------------------------------------//

/// This function is used to create the tooltip for the `PackFile` item in the PackFile Content's TreeView.
pub fn new_pack_file_tooltip(info: &ContainerInfo) -> String {
    format!("Pack Info: \
        <ul> \
            <li><b>PFH Version:</b> <i>{}</i></li> \
            <li><b>Is Encrypted:</b> <i>{}</i></li> \
            <li><b>Last Modified:</b> <i>{}</i></li> \
        </ul>",
        info.pfh_version(),
        info.bitmask().contains(PFHFlags::HAS_ENCRYPTED_INDEX) || info.bitmask().contains(PFHFlags::HAS_ENCRYPTED_DATA),
        NaiveDateTime::from_timestamp(*info.timestamp() as i64, 0)
    )
}

/// This function is used to create the tooltip for each `PackedFile` item in the PackFile Content's TreeView.
fn new_packed_file_tooltip(info: &RFileInfo) -> String {
    let mut string = format!("File Info: \
        <ul> \
            <li><b>Original Pack:</b> <i>{}</i></li>",
        info.packfile_name(),
    );

    if let Some(timestamp) = info.timestamp() {
        string.push_str(&format!("<li><b>Last Modified:</b> <i>{}</i></li>", timestamp));
    }

    string.push_str("</ul>");
    string
}

/// This function cleans the entire TreeView from colors. To be used when saving.
unsafe fn clean_treeview(item: Option<Ptr<QStandardItem>>, model: &QStandardItemModel) {

    // Only do it if the model actually have something.
    if model.row_count_0a() > 0 {

        // If we receive None, use the PackFile.
        let item = if let Some(item) = item { item } else { model.item_2a(0, 0) };

        // Clean the current item, and repeat for each children.
        item.set_data_2a(&QVariant::from_bool(false), ITEM_IS_FOREVER_MODIFIED);
        item.set_data_2a(&QVariant::from_int(ITEM_STATUS_PRISTINE), ITEM_STATUS);

        let children_count = item.row_count();
        for row in 0..children_count {
            let child = item.child_2a(row, 0);
            clean_treeview(Some(child), model);
        }
    }
}

/// This function returns the currently visible children of the given parent, and add them as `ContainerPath`s to the provided list.
unsafe fn get_visible_children_of_item(parent: &QStandardItem, tree_view: &QTreeView, filter: &QSortFilterProxyModel, model: &QPtr<QStandardItemModel>, item_types: &mut Vec<ContainerPath>) {
    for row in 0..parent.row_count() {
        let child = parent.child_1a(row);
        let child_index = child.index();
        let filtered_index = filter.map_from_source(&child_index);
        if filtered_index.is_valid() {
            if child.has_children() {
                get_visible_children_of_item(&child, tree_view, filter, model, item_types);
            }
            else {
                item_types.push(<QBox<QTreeView> as PackTree>::get_type_from_item(child, model));
            }
        }
    }
}

/// This function sorts items in a TreeView following this order:
/// - AFolder.
/// - aFolder.
/// - ZFolder.
/// - zFolder.
/// - AFile.
/// - aFile.
/// - ZFile.
/// - zFile.
/// The reason for this function is because the native Qt function doesn't order folders before files.
unsafe fn sort_item_in_tree_view(
    model: &QPtr<QStandardItemModel>,
    mut item: Ptr<QStandardItem>,
    item_type: &ContainerPath,
) {

    // Get the index of our item, and our item's parent index.
    let mut item_index = item.index();
    let parent = item.parent();
    let parent_index = parent.index();

    // Get the previous and next indexes on the list.
    let item_index_prev = model.index_3a(item_index.row() - 1, item_index.column(), &parent_index);
    let item_index_next = model.index_3a(item_index.row() + 1, item_index.column(), &parent_index);

    // Get the type of the previous item on the list.
    let item_type_prev: Option<ContainerPath> = if item_index_prev.is_valid() {
        let item_sibling = model.item_from_index(&item_index_prev);
        Some(<QBox<QTreeView>>::get_type_from_item(item_sibling, model))
    } else { None };

    // Get the type of the next item on the list.
    let item_type_next: Option<ContainerPath> = if item_index_next.is_valid() {
        let item_sibling = model.item_from_index(&item_index_next);
        Some(<QBox<QTreeView>>::get_type_from_item(item_sibling, model))
    } else { None };

    // We get the boolean to determinate the direction to move (true -> up, false -> down).
    // If the previous and the next items are `None`, we don't need to move as there are no more items.
    let direction = if item_type_prev.is_none() && item_type_next.is_none() { return }

    // If the top one is `None`, but the bottom one isn't, we go down.
    else if item_type_prev.is_none() && item_type_next.is_some() { false }

    // If the bottom one is `None`, but the top one isn't, we go up.
    else if item_type_prev.is_some() && item_type_next.is_none() { true }

    // If the top one is a folder, and the bottom one is a file, act depending on the type of our item.
    else if item_type_prev.unwrap().is_folder() && item_type_next.unwrap().is_file() {
        *item_type == ContainerPath::Folder(String::new())
    }

    // If the two around it are the same type, compare them and decide.
    else {

        // Get the previous, current and next texts.
        let previous_name = parent.child_1a(item_index.row() - 1).text();
        let current_name = parent.child_1a(item_index.row()).text();
        let next_name = parent.child_1a(item_index.row() + 1).text();

        let compare_prev = previous_name.compare_q_string(&current_name);
        let compare_next = next_name.compare_q_string(&current_name);

        // If we don't need to move, just return.
        if compare_prev < 0 && compare_next > 0 {
            return;
        } else {
            compare_prev > 0
        }
    };

    // We "sort" it among his peers.
    loop {

        // Get the previous and next item ModelIndex on the list.
        let item_index_prev = item_index.sibling(item_index.row() - 1, 0);
        let item_index_next = item_index.sibling(item_index.row() + 1, 0);

        // Depending on the direction we have to move, get the second item's index.
        let item_sibling_index = if direction { item_index_prev } else { item_index_next };
        if item_sibling_index.is_valid() {

            // Get the Item sibling to our current Item.
            let item_sibling = parent.child_1a(item_sibling_index.row());
            let item_sibling_type = <QBox<QTreeView>>::get_type_from_item(item_sibling, model);

            // If both are of the same type...
            if item_type.is_file() == item_sibling_type.is_file() || item_type.is_folder() == item_sibling_type.is_folder() {

                // Get both texts.
                let item_name = item.text();
                let sibling_name = item_sibling.text();
                let compare = item_name.compare_q_string(&sibling_name);

                // Depending on our direction, we sort one way or another
                if direction {
                    match compare.cmp(&0) {

                        // This means we need to move our item up.
                        Ordering::Less => {
                            let item_x = parent.take_row(item_index.row());
                            parent.insert_row_int_q_list_of_q_standard_item(item_sibling_index.row(), &item_x);
                            item = parent.child_1a(item_sibling_index.row());
                            item_index = item.index();
                        },

                        // This cannot happen unless someone else bug out a Pack.
                        Ordering::Equal => { dbg!("bug"); break; },

                        // This means we reached our intended position.
                        Ordering::Greater => {
                            break;
                        },
                    }
                } else {
                    match compare.cmp(&0) {

                        // This means we reached our intended position.
                        Ordering::Less => {
                            break;
                        },

                        // This cannot happen unless someone else bug out a Pack.
                        Ordering::Equal => { dbg!("bug"); break; },

                        // This means we need to move our item up.
                        Ordering::Greater => {
                            let item_x = parent.take_row(item_index.row());
                            parent.insert_row_int_q_list_of_q_standard_item(item_sibling_index.row(), &item_x);
                            item = parent.child_1a(item_sibling_index.row());
                            item_index = item.index();
                        },
                    }
                }
            }

            // If the top one is a File and the bottom one a Folder, it's an special situation. Just swap them.
            else if item_type.is_folder() && item_sibling_type.is_file() {

                // We swap them, and update them for the next loop.
                let item_x = parent.take_row(item_index.row());
                parent.insert_row_int_q_list_of_q_standard_item(item_sibling_index.row(), &item_x);
                item = parent.child_1a(item_sibling_index.row());
                item_index = item.index();
            }

            // If the type is different and it's not an special situation, we can't move anymore.
            else { break; }
        }

        // If the Item is invalid, we can't move anymore.
        else { break; }
    }
}

/// Implementation of `BuildData`.
impl BuildData {

    /// This function creates a new build data for a non-editable PackFile.
    pub fn new() -> Self {
        Self {
            path: None,
            data: None,
            editable: false,
        }
    }
}

fn sort_folders_before_files_alphabetically_container_paths(files: &mut Vec<ContainerPath>) {
    files.par_sort_unstable_by(|a, b| {
        let a_path = a.path_raw();
        let b_path = b.path_raw();

        sort_folders_before_files_alphabetically_paths(a_path, b_path)
    });
}

// We sort the paths with this horrific monster I don't want to touch ever again, using the following format:
// - FolderA
// - FolderB
// - FileA
// - FileB
fn sort_folders_before_files_alphabetically_file_infos(files: &mut Vec<RFileInfo>) {
    files.par_sort_unstable_by(|a, b| {
        let a_path = a.path();
        let b_path = b.path();

        sort_folders_before_files_alphabetically_paths(a_path, b_path)
    });
}

fn sort_folders_before_files_alphabetically_paths(a_path: &str, b_path: &str) -> Ordering {
    let a_len = a_path.split('/').count() - 1;
    let b_len = b_path.split('/').count() - 1;

    let a_last_split = a_path.rfind('/').unwrap_or(0);
    let b_last_split = b_path.rfind('/').unwrap_or(0);

    // Short-circuit cases: one or both files on root.
    if a_last_split == 0 && b_last_split == 0 {
        return a_path.cmp(b_path);
    } else if a_last_split == 0 {
        return Ordering::Greater;
    } else if b_last_split == 0 {
        return Ordering::Less;
    }

    // Short-circuit: both are files under the same amount of subfolders.
    if a_len == b_len {
        a_path.cmp(b_path)
    } else if a_len > b_len {
        if a_path.starts_with(&b_path[..b_last_split]) {
            Ordering::Less
        } else {
            a_path.cmp(b_path)
        }
    } else if b_path.starts_with(&a_path[..a_last_split]) {
        Ordering::Greater
    } else {
        a_path.cmp(b_path)
    }
}

pub unsafe fn set_icon_for_file_type(item: &QStandardItem, file_type: Option<&FileType>) {
     let icon = ref_from_atomic_ref(
        match file_type {
            Some(file_type) => match file_type {
                FileType::Pack => {
                    if item.data_1a(ROOT_NODE_TYPE).to_int_0a() == ROOT_NODE_TYPE_EDITABLE_PACKFILE {
                        &TREEVIEW_ICONS.packfile_editable
                    } else {
                        &TREEVIEW_ICONS.packfile_locked
                    }
                },
                FileType::DB |
                FileType::Loc => &TREEVIEW_ICONS.table,
                FileType::RigidModel => &TREEVIEW_ICONS.rigid_model,
                FileType::Text => &TREEVIEW_ICONS.text_generic,
                FileType::Image => &TREEVIEW_ICONS.image_generic,
                _ => &TREEVIEW_ICONS.file,
            },
            None => &TREEVIEW_ICONS.folder,
        }
    );
    item.set_icon(icon);
}

pub unsafe fn get_color_correct() -> String {
    if setting_bool("use_dark_theme") {
        GREEN_DARK.to_owned()
    } else {
        GREEN_BRIGHT.to_owned()
    }
}

pub unsafe fn get_color_wrong() -> String {
    if setting_bool("use_dark_theme") {
        RED_DARK.to_owned()
    } else {
        RED_BRIGHT.to_owned()
    }
}

pub unsafe fn get_color_clean() -> String {
    if setting_bool("use_dark_theme") {
        MEDIUM_DARKER_GREY.to_owned()
    } else {
        TRANSPARENT_BRIGHT.to_owned()
    }
}

pub unsafe fn get_color_info() -> String {
    if setting_bool("use_dark_theme") {
        INFO_UNPRESSED_DARK.to_owned()
    } else {
        INFO_UNPRESSED_LIGHT.to_owned()
    }
}

pub unsafe fn get_color_warning() -> String {
    if setting_bool("use_dark_theme") {
        WARNING_UNPRESSED_DARK.to_owned()
    } else {
        WARNING_UNPRESSED_LIGHT.to_owned()
    }
}

pub unsafe fn get_color_error() -> String {
    if setting_bool("use_dark_theme") {
        ERROR_UNPRESSED_DARK.to_owned()
    } else {
        ERROR_UNPRESSED_LIGHT.to_owned()
    }
}

pub unsafe fn get_color_info_pressed() -> String {
    if setting_bool("use_dark_theme") {
        INFO_PRESSED_DARK.to_owned()
    } else {
        INFO_PRESSED_LIGHT.to_owned()
    }
}

pub unsafe fn get_color_warning_pressed() -> String {
    if setting_bool("use_dark_theme") {
        WARNING_PRESSED_DARK.to_owned()
    } else {
        WARNING_PRESSED_LIGHT.to_owned()
    }
}

pub unsafe fn get_color_error_pressed() -> String {
    if setting_bool("use_dark_theme") {
        ERROR_PRESSED_DARK.to_owned()
    } else {
        ERROR_PRESSED_LIGHT.to_owned()
    }
}<|MERGE_RESOLUTION|>--- conflicted
+++ resolved
@@ -1077,14 +1077,6 @@
 
                                     // Get his text. If it's the same folder we are trying to add, this is our parent now.
                                     let compare = child.text().compare_q_string(&name);
-<<<<<<< HEAD
-                                    if compare == 0 {
-                                        parent = parent.child_1a(index);
-                                        duplicate_found = true;
-                                        break;
-                                    } else if compare < 0 {
-                                        break;
-=======
                                     match compare.cmp(&0) {
                                         Ordering::Equal => {
                                             parent = parent.child_1a(index);
@@ -1097,7 +1089,6 @@
                                             break;
                                         },
                                         Ordering::Greater => {},
->>>>>>> a0d81e2a
                                     }
                                 }
                             }
