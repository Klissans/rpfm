--- conflicted
+++ resolved
@@ -567,11 +567,7 @@
                                 DecodedPackedFile::ESF(esf) => {
                                     if let View::ESF(old_esf) = view {
                                         old_esf.reload_view(&esf);
-<<<<<<< HEAD
-                                        pack_file_contents_ui.packfile_contents_tree_view.update_treeview(true, TreeViewOperation::UpdateTooltip(vec![packed_file_info;1]));
-=======
                                         pack_file_contents_ui.packfile_contents_tree_view.update_treeview(true, TreeViewOperation::UpdateTooltip(vec![packed_file_info;1]), DataSource::PackFile);
->>>>>>> 0e78baf9
 
                                     }
                                     else {
