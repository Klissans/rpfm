--- conflicted
+++ resolved
@@ -14,11 +14,7 @@
 
 use std::rc::Rc;
 
-<<<<<<< HEAD
-use rpfm_lib::packfile::{RESERVED_NAME_DEPENDENCIES_MANAGER, RESERVED_NAME_NOTES};
-=======
 use rpfm_lib::files::{ContainerPath, pack::{RESERVED_NAME_DEPENDENCIES_MANAGER, RESERVED_NAME_NOTES}};
->>>>>>> a0d81e2a
 
 use crate::app_ui::AppUI;
 use crate::pack_tree::*;
@@ -31,13 +27,8 @@
 //-------------------------------------------------------------------------------//
 
 /// This function sets the `is_modified` state of the open PackFile, setting also the visual state of the provided PackedFile in the process.
-<<<<<<< HEAD
-pub unsafe fn set_modified(is_modified: bool, path: &[String], app_ui: &Rc<AppUI>, pack_file_contents_ui: &Rc<PackFileContentsUI>) {
-    let path = if path.is_empty() || path == &[RESERVED_NAME_DEPENDENCIES_MANAGER] || path == &[RESERVED_NAME_NOTES] { TreePathType::PackFile } else { TreePathType::File(path.to_vec()) };
-=======
 pub unsafe fn set_modified(is_modified: bool, path: &str, app_ui: &Rc<AppUI>, pack_file_contents_ui: &Rc<PackFileContentsUI>) {
     let path = if path.is_empty() || path == RESERVED_NAME_DEPENDENCIES_MANAGER || path == RESERVED_NAME_NOTES { ContainerPath::Folder(String::new()) } else { ContainerPath::File(path.to_owned()) };
->>>>>>> a0d81e2a
     if is_modified {
         pack_file_contents_ui.packfile_contents_tree_view().update_treeview(true, TreeViewOperation::Modify(vec![path; 1]), DataSource::PackFile);
         UI_STATE.set_is_modified(true, app_ui, pack_file_contents_ui);
