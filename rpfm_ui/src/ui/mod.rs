--- conflicted
+++ resolved
@@ -217,37 +217,11 @@
         }
 dbg!(t.elapsed().unwrap());
         // Show the Main Window...
-<<<<<<< HEAD
-        app_ui.main_window.show();
-=======
         app_ui.main_window().show();
->>>>>>> a0d81e2a
         log_to_status_bar("Initializing, please wait...");
 
         // Do not trigger the automatic game changed signal here, as that will trigger an expensive and useless dependency rebuild.
         info!("Setting initial Game Selected…");
-<<<<<<< HEAD
-        match &*SETTINGS.read().unwrap().settings_string["default_game"] {
-            KEY_WARHAMMER_3 => app_ui.game_selected_warhammer_3.set_checked(true),
-            KEY_TROY => app_ui.game_selected_troy.set_checked(true),
-            KEY_THREE_KINGDOMS => app_ui.game_selected_three_kingdoms.set_checked(true),
-            KEY_WARHAMMER_2 => app_ui.game_selected_warhammer_2.set_checked(true),
-            KEY_WARHAMMER => app_ui.game_selected_warhammer.set_checked(true),
-            KEY_THRONES_OF_BRITANNIA => app_ui.game_selected_thrones_of_britannia.set_checked(true),
-            KEY_ATTILA => app_ui.game_selected_attila.set_checked(true),
-            KEY_ROME_2 => app_ui.game_selected_rome_2.set_checked(true),
-            KEY_SHOGUN_2 => app_ui.game_selected_shogun_2.set_checked(true),
-            KEY_NAPOLEON => app_ui.game_selected_napoleon.set_checked(true),
-            KEY_EMPIRE => app_ui.game_selected_empire.set_checked(true),
-            KEY_ARENA  => app_ui.game_selected_arena.set_checked(true),
-
-            // Turns out some... lets say "not very bright individual" changed the settings file manually and broke this.
-            // So just in case, by default we use WH3.
-            _ => app_ui.game_selected_warhammer_3.set_checked(true),
-        }
-        AppUI::change_game_selected(&app_ui, &pack_file_contents_ui, &dependencies_ui, true);
-        info!("Initial Game Selected set to {}.", SETTINGS.read().unwrap().settings_string["default_game"]);
-=======
         match &*setting_string("default_game") {
             KEY_WARHAMMER_3 => app_ui.game_selected_warhammer_3().set_checked(true),
             KEY_TROY => app_ui.game_selected_troy().set_checked(true),
@@ -261,7 +235,6 @@
             KEY_NAPOLEON => app_ui.game_selected_napoleon().set_checked(true),
             KEY_EMPIRE => app_ui.game_selected_empire().set_checked(true),
             KEY_ARENA  => app_ui.game_selected_arena().set_checked(true),
->>>>>>> a0d81e2a
 
             // Turns out some... lets say "not very bright individual" changed the settings file manually and broke this.
             // So just in case, by default we use WH3.
