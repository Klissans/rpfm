--- conflicted
+++ resolved
@@ -465,17 +465,9 @@
         file.write(&encode_integer_u32(self.packed_file_count))?;
         file.write(&encode_integer_u32(packed_file_index_size))?;
 
-<<<<<<< HEAD
-        // For some reason this returns a reversed i64. We need to truncate it and reverse it before
-        // writing it to the data.
-        let mut creation_time = encode_integer_i64(Utc::now().naive_utc().timestamp());
-        creation_time.truncate(4);
-        file.write(&creation_time)?;
-=======
         // Update the creation time, then save it.
         self.creation_time = get_current_time();
         file.write(&encode_integer_u32(self.creation_time))?;
->>>>>>> 4d760354
 
         // Return success.
         Ok(())
